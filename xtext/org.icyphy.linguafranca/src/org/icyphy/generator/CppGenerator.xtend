/* Generator for Cpp target. */

/*************
 * Copyright (c) 2019-2020, TU Dresden.

 * Redistribution and use in source and binary forms, with or without modification,
 * are permitted provided that the following conditions are met:

 * 1. Redistributions of source code must retain the above copyright notice,
 *    this list of conditions and the following disclaimer.

 * 2. Redistributions in binary form must reproduce the above copyright notice,
 *    this list of conditions and the following disclaimer in the documentation
 *    and/or other materials provided with the distribution.

 * THIS SOFTWARE IS PROVIDED BY THE COPYRIGHT HOLDERS AND CONTRIBUTORS "AS IS" AND ANY
 * EXPRESS OR IMPLIED WARRANTIES, INCLUDING, BUT NOT LIMITED TO, THE IMPLIED WARRANTIES OF
 * MERCHANTABILITY AND FITNESS FOR A PARTICULAR PURPOSE ARE DISCLAIMED. IN NO EVENT SHALL
 * THE COPYRIGHT HOLDER OR CONTRIBUTORS BE LIABLE FOR ANY DIRECT, INDIRECT, INCIDENTAL,
 * SPECIAL, EXEMPLARY, OR CONSEQUENTIAL DAMAGES (INCLUDING, BUT NOT LIMITED TO,
 * PROCUREMENT OF SUBSTITUTE GOODS OR SERVICES; LOSS OF USE, DATA, OR PROFITS; OR BUSINESS
 * INTERRUPTION) HOWEVER CAUSED AND ON ANY THEORY OF LIABILITY, WHETHER IN CONTRACT,
 * STRICT LIABILITY, OR TORT (INCLUDING NEGLIGENCE OR OTHERWISE) ARISING IN ANY WAY OUT OF
 * THE USE OF THIS SOFTWARE, EVEN IF ADVISED OF THE POSSIBILITY OF SUCH DAMAGE.
 ***************/
package org.icyphy.generator

import com.google.inject.Inject
import java.io.File
import java.text.SimpleDateFormat
import java.util.Date
import java.util.LinkedList
import java.util.List
import java.util.stream.IntStream
import org.eclipse.emf.ecore.resource.Resource
import org.eclipse.xtext.generator.IFileSystemAccess2
import org.eclipse.xtext.generator.IGeneratorContext
import org.icyphy.ASTUtils
import org.icyphy.Target
import org.icyphy.TargetProperty.LogLevel
import org.icyphy.TimeValue
import org.icyphy.linguaFranca.Action
import org.icyphy.linguaFranca.ActionOrigin
import org.icyphy.linguaFranca.Connection
import org.icyphy.linguaFranca.Instantiation
import org.icyphy.linguaFranca.LinguaFrancaPackage
import org.icyphy.linguaFranca.Model
import org.icyphy.linguaFranca.Parameter
import org.icyphy.linguaFranca.Port
import org.icyphy.linguaFranca.Preamble
import org.icyphy.linguaFranca.Reaction
import org.icyphy.linguaFranca.Reactor
import org.icyphy.linguaFranca.StateVar
import org.icyphy.linguaFranca.TimeUnit
import org.icyphy.linguaFranca.Timer
import org.icyphy.linguaFranca.TriggerRef
import org.icyphy.linguaFranca.VarRef
import org.icyphy.linguaFranca.Visibility
import org.icyphy.scoping.LinguaFrancaGlobalScopeProvider

import static extension org.icyphy.ASTUtils.*

import org.icyphy.FileConfig
import static extension org.icyphy.FileConfig.*

/** Generator for C++ target.
 * 
 *  @author{Christian Menard <christian.menard@tu-dresden.de}
 *  @author{Edward A. Lee <eal@berkeley.edu>}
 *  @author{Marten Lohstroh <marten@berkeley.edu>}
 */
class CppGenerator extends GeneratorBase {

    @Inject
    LinguaFrancaGlobalScopeProvider scopeProvider;
    

    static public var timeUnitsToCppUnits = #{
        TimeUnit.NSEC -> 'ns',
        TimeUnit.NSECS -> 'ns',
        TimeUnit.USEC -> 'us',
        TimeUnit.USECS -> 'us',
        TimeUnit.MSEC -> 'ms',
        TimeUnit.MSECS -> 'ms',
        TimeUnit.SEC -> 's',
        TimeUnit.SECS -> 's',
        TimeUnit.MIN -> 'min',
        TimeUnit.MINS -> 'min',
        TimeUnit.HOUR -> 'h',
        TimeUnit.HOURS -> 'h',
        TimeUnit.DAY -> 'd',
        TimeUnit.DAYS -> 'd',
        TimeUnit.WEEK -> 'd*7',
        TimeUnit.WEEKS -> 'd*7'
    }

    static public var logLevelsToInts = #{
        LogLevel.ERROR -> 1,
        LogLevel.WARN -> 2,
        LogLevel.INFO -> 3,
        LogLevel.LOG -> 3,
        LogLevel.DEBUG -> 4
    }

    /** The main Reactor (vs. ReactorInstance, which is in the variable "main"). */
    Reactor mainReactor

    /** Path to the Cpp lib directory (relative to class path)  */
    val libDir = "/lib/Cpp"

    def toDir(Resource r) {
        r.toPathString.getFilename // FIXME: do not convert to string first.
    }

    override printInfo() {
        super.printInfo()
        println('******** generated binaries: ' + fileConfig.binPath)
    }

    def preambleHeaderFile(Resource r) '''«r.toDir»/preamble.hh'''

    def preambleSourceFile(Resource r) '''«r.toDir»/preamble.cc'''

    def headerFile(Reactor r) '''«r.eResource.toDir»/«r.name».hh'''

    def headerImplFile(Reactor r) '''«r.eResource.toDir»/«r.name»_impl.hh'''

    def sourceFile(Reactor r) '''«r.eResource.toDir»/«r.name».cc'''

    override void doGenerate(Resource resource, IFileSystemAccess2 fsa,
        IGeneratorContext context) {
        super.doGenerate(resource, fsa, context)
        mainReactor = this.mainDef?.reactorClass.toDefinition

        if (mainReactor === null) {
            // No main reactor. Nothing to do.
            println("WARNING: The given Lingua Franca program does not define a main reactor. Therefore, no code was generated.")
            return
        } else {
            reactors.add(mainReactor)
        }

        val relativePath = this.fileConfig.srcGenBasePath.relativize(this.fileConfig.getSrcGenPath);

        fsa.generateFile('''«relativePath»/main.cc''',
            mainReactor.generateMain)
        fsa.generateFile('''«relativePath»/CMakeLists.txt''',
            generateCmake)
        copyFileFromClassPath('''«libDir»/lfutil.hh''',
            fsa.getAbsolutePath('''/«relativePath»/__include__/lfutil.hh'''))
        copyFileFromClassPath('''«libDir»/time_parser.hh''',
            fsa.getAbsolutePath('''/«relativePath»/__include__/time_parser.hh'''))
        copyFileFromClassPath('''«libDir»/3rd-party/CLI11.hpp''',
            fsa.getAbsolutePath('''/«relativePath»/__include__/CLI/CLI11.hpp'''))

        for (r : reactors) {
            fsa.generateFile('''«relativePath»/«r.toDefinition.headerFile»''',
                r.toDefinition.generateReactorHeader)
            val implFile = r.toDefinition.isGeneric ? r.toDefinition.headerImplFile : r.toDefinition.sourceFile
            fsa.generateFile('''«relativePath»/«implFile»''',
                r.toDefinition.generateReactorSource)
        }

        for (r : this.resources ?: emptyList) {
            fsa.generateFile('''«relativePath»/«r.preambleSourceFile»''',
                r.generatePreambleSource)
            fsa.generateFile('''«relativePath»/«r.preambleHeaderFile»''',
                r.generatePreambleHeader)
        }

        if (!targetConfig.noCompile && !errorsOccurred()) {
            doCompile(fsa)
        } else {
            println("Exiting before invoking target compiler.")
        }
    }

    def extractDir(String path) {
        var result = path
        if (path.startsWith('platform:')) {
            result = result.substring(9)
        }
        if (path.startsWith('file:')) {
            result = result.substring(5)
        }
        var lastSlash = result.lastIndexOf('/')
        if (lastSlash >= 0) {
            result = result.substring(0, lastSlash)
        }
        return result
    }

    def name(Reaction n) {
        var r = n.eContainer as Reactor
        'r' + r.reactions.lastIndexOf(n)
    }
    
    def label(Reaction n) {
        val label = ASTUtils.label(n)
        if (label === null) {
            n.name
        } else {
            label
        }
    }

    def priority(Reaction n) {
        var r = n.eContainer as Reactor
        r.reactions.lastIndexOf(n) + 1
    }

    def declare(Reaction n) '''
        reactor::Reaction «n.name»{"«n.label»", «n.priority», this, [this]() { «n.name»_body(); }};
    '''

    def declareStateVariables(Reactor r) '''
        «FOR s : r.stateVars BEFORE '// state variables\n' AFTER '\n'»
            «s.targetType» «s.name»;
        «ENDFOR»
    '''

    def declareParameters(Reactor r) '''
        «FOR p : r.parameters BEFORE '// parameters\n' AFTER '\n'»
            std::add_const<«p.targetType»>::type «p.name»;
        «ENDFOR»
    '''

    def templateInstance(Instantiation i) '''
        «i.reactorClass.name»«IF i.reactorClass.toDefinition.isGeneric»<«FOR t : i.typeParms SEPARATOR ", "»«t.toText»«ENDFOR»>«ENDIF»
    '''

    // FIXME: Does not support parameter values for widths.
    def declareInstances(Reactor r) '''
        «FOR i : r.instantiations BEFORE '// reactor instantiations\n' AFTER '\n'»
            «IF i.widthSpec !== null»
                std::array<«i.templateInstance», «i.widthSpecification»> «i.name»;
            «ELSE»
                «i.templateInstance» «i.name»;
            «ENDIF»
        «ENDFOR»
    '''

    def declareTimers(Reactor r) '''
        «FOR t : r.timers BEFORE '// timers\n' AFTER '\n'»
            reactor::Timer «t.name»;
        «ENDFOR»
    '''

    def declareReactions(Reactor r) '''
        «FOR n : r.reactions BEFORE '// reactions\n' AFTER '\n'»
            «n.declare»
        «ENDFOR»
    '''
    
    /**
     * If the argument is a multiport with width given as an integer,
     * then return that integer. Otherwise, through an exception for
     * now. FIXME: Support parameters for widths.
     * @param port The port. 
     */
    protected def int multiportWidth(Port port) {
        val spec = multiportWidthSpec(port)
        if (spec !== null && spec.length === 1) {
            if(port.widthSpec.terms.get(0).parameter === null) {
                return port.widthSpec.terms.get(0).width
            }
        }
        throw new Exception("Only multiport widths with literal integer values are supported for now.")
    }
    
    def declarePorts(Reactor r) '''
        «FOR i : r.inputs BEFORE '// input ports\n' AFTER '\n'»
            «IF i.isMultiport»
                std::array<reactor::Input<«i.targetType»>, «calcPortWidth(i)»> «i.name»{{«FOR id : IntStream.range(0, calcPortWidth(i)).toArray SEPARATOR ", "»{"«i.name»_«id»", this}«ENDFOR»}};
            «ELSE»
                reactor::Input<«i.targetType»> «i.name»{"«i.name»", this};
            «ENDIF»
        «ENDFOR»
        «FOR o : r.outputs BEFORE '// output ports\n' AFTER '\n'»
            «IF o.isMultiport»
                std::array<reactor::Output<«o.targetType»>, «calcPortWidth(o)»> «o.name»{{«FOR id : IntStream.range(0, calcPortWidth(o)).toArray SEPARATOR ", "»{"«o.name»_«id»", this}«ENDFOR»}};
            «ELSE»
                reactor::Output<«o.targetType»> «o.name»{"«o.name»", this};
            «ENDIF»
        «ENDFOR»
    '''

    def declareActions(Reactor r) '''
        «FOR a : r.actions BEFORE '// actions\n' AFTER '\n'»
            «a.implementationType» «a.name»;
        «ENDFOR»
        // default actions
        reactor::StartupAction «LinguaFrancaPackage.Literals.TRIGGER_REF__STARTUP.name» {"startup", this};
        reactor::ShutdownAction «LinguaFrancaPackage.Literals.TRIGGER_REF__SHUTDOWN.name» {"shutdown", this};
    '''

    def implementationType(Action a) {
        if (a.origin == ActionOrigin.LOGICAL) {
            '''reactor::LogicalAction<«a.targetType»>'''
        } else {
            '''reactor::PhysicalAction<«a.targetType»>'''
        }
    }

    def declareReactionBodies(Reactor r) '''
        «FOR n : r.reactions BEFORE '// reactions bodies\n' AFTER '\n'»
            void «n.name»_body();
        «ENDFOR»
    '''

    def declareDeadlineHandlers(Reactor r) '''
        «FOR n : r.reactions.filter([Reaction x | x.deadline !== null]) BEFORE '// local deadline handlers\n' AFTER '\n'»
            void «n.name»_deadline_handler();
        «ENDFOR»
    '''

    def implementReactionBodies(Reactor r) '''
        «FOR n : r.reactions SEPARATOR '\n'»
            // reaction «n.label»
            «IF r.isGeneric»«r.templateLine»«ENDIF»
            void «r.templateName»::«n.name»_body() {
              «n.code.toText»
            }
        «ENDFOR»
    '''

    def implementReactionDeadlineHandlers(Reactor r) '''
        «FOR n : r.reactions.filter([Reaction x | x.deadline !== null]) BEFORE '\n' SEPARATOR '\n'»
            // deadline handler for reaction «n.label»
            «IF r.isGeneric»«r.templateLine»«ENDIF»
            void «r.templateName»::«n.name»_deadline_handler() {
              «n.deadline.code.toText»
            }
        «ENDFOR»
    '''

    def includeInstances(Reactor r) '''
        «FOR i : r.instantiations AFTER '\n'»
            #include "«i.reactorClass.toDefinition.headerFile»"
        «ENDFOR»
    '''

    def publicPreamble(Reactor r) {
        val publicPreambles = new LinkedList<Preamble>()
        for (p : r.preambles) {
            if (p.visibility === Visibility.PUBLIC) {
                publicPreambles.add(p)
            }
        }
        '''
            «FOR p : publicPreambles ?: emptyList BEFORE '// public preamble\n' AFTER '\n'»
                «p.code.toText»
            «ENDFOR»
        '''
    }

    def privatePreamble(Reactor r) {
        val privatePreambles = new LinkedList<Preamble>()
        for (p : r.preambles) {
            if (p.visibility === Visibility.PRIVATE) {
                privatePreambles.add(p)
            }
        }
        '''
            «FOR p : privatePreambles ?: emptyList BEFORE '// private preamble\n' AFTER '\n'»
                «p.code.toText»
            «ENDFOR»
        '''
    }

    def declareTrigger(Reaction n, TriggerRef t) {
        if (t instanceof VarRef) {
        	if (t.variable instanceof Port) {
                val p = t.variable as Port
                if (p.widthSpec !== null) {
                    return '''
                        for (unsigned i = 0; i < «t.name».size(); i++) {
                        	«n.name».declare_trigger(&«t.name»[i]);
                        }
                    '''
                }
            }
            // FIXME: support other cases
        }
        return '''«n.name».declare_trigger(&«t.name»);'''
    }

    def declareTriggers(Reaction n) '''
        «FOR t : n.triggers»
            «n.declareTrigger(t)»
        «ENDFOR»
    '''

    def name(VarRef v) {
        if (v.container !== null) {
            '''«v.container.name».«v.variable.name»'''
        } else {
            '''«v.variable.name»'''
        }
    }

    def name(TriggerRef t) {
        if (t instanceof VarRef) {
            t.name
        } else {
            if (t.isShutdown) {
                LinguaFrancaPackage.Literals.TRIGGER_REF__SHUTDOWN.name
            } else if (t.isStartup) {
                LinguaFrancaPackage.Literals.TRIGGER_REF__STARTUP.name
            }
        }
    }
    
    def declareDependency(Reaction n, VarRef v) {
        val p = v.variable as Port
        if (p.widthSpec !== null) {
            return '''
                for (unsigned i = 0; i < «v.name».size(); i++) {
                    «n.name».declare_dependency(&«v.name»[i]);
                }
            '''
        }
        // FIXME: support other cases
        return '''«n.name».declare_dependency(&«v.name»);'''
    }

    def declareDependencies(Reaction n) '''
        «FOR v : n.sources»
            «n.declareDependency(v)»
        «ENDFOR»
    '''

    def declareAntidependency(Reaction n, VarRef v) {
        val p = v.variable as Port
        if (p.widthSpec !== null) {
            return '''
                for (unsigned i = 0; i < «v.name».size(); i++) {
                    «n.name».declare_antidependency(&«v.name»[i]);
                }
            '''
        }
        // FIXME: support other cases
        return '''«n.name».declare_antidependency(&«v.name»);'''
    }

    def declareAntidependencies(Reaction n) '''
        «FOR v : n.effects»
            «IF v.variable instanceof Action»
                «n.name».declare_scheduable_action(&«v.variable.name»);
            «ELSE»
                «n.declareAntidependency(v)»
            «ENDIF»
        «ENDFOR»
    '''

    def declareConstructor(Reactor r) {
        if (r.parameters.length > 0) {
            '''
                «r.name»(const std::string& name,
                    «IF r == mainReactor»reactor::Environment* environment«ELSE»reactor::Reactor* container«ENDIF»,
                    «FOR p : r.parameters SEPARATOR ",\n" AFTER ");"»std::add_lvalue_reference<std::add_const<«p.targetType»>::type>::type «p.name» = «p.targetInitializer»«ENDFOR»
            '''
        } else {
            if (r == mainReactor) {
                '''«r.name»(const std::string& name, reactor::Environment* environment);'''
            } else {
                '''«r.name»(const std::string& name, reactor::Reactor* container);'''
            }
        }
    }

    def templateName(Reactor r) '''«r.name»«IF r.isGeneric»<«FOR t : r.typeParms SEPARATOR ", "»«t.toText»«ENDFOR»>«ENDIF»'''

    def defineConstructor(Reactor r) '''
        «IF r.isGeneric»«r.templateLine»«ENDIF»
        «IF r.parameters.length > 0»
            «r.templateName»::«r.name»(const std::string& name,
                «IF r == mainReactor»reactor::Environment* environment«ELSE»reactor::Reactor* container«ENDIF»,
                «FOR p : r.parameters SEPARATOR ",\n" AFTER ")"»std::add_lvalue_reference<std::add_const<«p.targetType»>::type>::type «p.name»«ENDFOR»
        «ELSE»
            «IF r == mainReactor»
                «r.name»::«r.name»(const std::string& name, reactor::Environment* environment)
            «ELSE»
                «r.name»::«r.name»(const std::string& name, reactor::Reactor* container)
            «ENDIF»
        «ENDIF»
          : reactor::Reactor(name, «IF r == mainReactor»environment«ELSE»container«ENDIF»)
          «r.initializeParameters»
          «r.initializeStateVariables»
          «r.initializeInstances»
          «r.initializeActions»
          «r.initializeTimers»
        {}
    '''

    def String getTargetInitializer(StateVar state) {
        '''«FOR init : state.initializerList SEPARATOR ", "»«init»«ENDFOR»'''
    }

    def private String getTargetInitializerHelper(Parameter param,
        List<String> list) {
        if (list.size == 0) {
            param.reportError("Parameters must have a default value!")
        } else if (list.size == 1) {
            return list.get(0)
        } else {
            '''{«FOR init : list SEPARATOR ", "»«init»«ENDFOR»}'''
        }
    }

    def String getTargetInitializer(Parameter param) {
        return getTargetInitializerHelper(param, param.initializerList)
    }

    def String getTargetInitializer(Parameter param, Instantiation i) {
        return getTargetInitializerHelper(param, param.getInitializerList(i))
    }

    def initializeParameters(Reactor r) '''
        «FOR p : r.parameters BEFORE "// parameters\n"»
            , «p.name»(«p.name»)
        «ENDFOR»
    '''

    def initializeStateVariables(Reactor r) '''
        «FOR s : r.stateVars.filter[s | s.isInitialized] BEFORE "// state variables\n"»
            , «s.name»{«s.targetInitializer»} // «s.isInitialized»
        «ENDFOR»
    '''

    def initializerList(Instantiation i) '''
        {"«i.name»", this«FOR p : i.reactorClass.toDefinition.parameters», «p.getTargetInitializer(i)»«ENDFOR»}
    '''

    def initializerList(Instantiation i, Integer id) '''
        {"«i.name»_«id»", this«FOR p : i.reactorClass.toDefinition.parameters», «IF p.name == "instance"»«id»«ELSE»«p.getTargetInitializer(i)»«ENDIF»«ENDFOR»}
    '''

    // FIXME: Does not support parameter values for widths.
    def initializeInstances(Reactor r) '''
        «FOR i : r.instantiations BEFORE "// reactor instantiations \n"»
            «IF i.widthSpec !== null»
                , «i.name»{{«FOR id : IntStream.range(0, i.widthSpecification).toArray SEPARATOR ", "»«i.initializerList(id)»«ENDFOR»}}
            «ELSE»
                , «i.name»«i.initializerList»
            «ENDIF»
        «ENDFOR»
    '''

    def initializeActions(Reactor r) '''
        «FOR a : r.actions BEFORE '// actions\n' AFTER '\n'»
            «a.initialize»
        «ENDFOR»
    '''

    def initializeTimers(Reactor r) '''
        «FOR t : r.timers BEFORE "// timers\n"»
            «t.initialize»
        «ENDFOR»
    '''

    def initialize(Timer t) {
        var String period = "reactor::Duration::zero()"
        var String offset = "reactor::Duration::zero()"
        if (t.offset !== null) {
            offset = '''«t.offset.targetTime»'''
        }
        if (t.period !== null) {
            period = '''«t.period.targetTime»'''
        }
        ''', «t.name»{"«t.name»", this, «period», «offset»}'''
    }

    def initialize(Action a) {
        if (a.origin == ActionOrigin.LOGICAL) {
            if (a.minSpacing !== null || !a.policy.isNullOrEmpty) {
                a.reportError(
                    "minSpacing and spacing violation policies are not yet supported for logical actions in reactor-ccp!");
            } else if (a.minDelay !== null) {
                ''', «a.name»{"«a.name»", this, «a.minDelay.targetTime»}'''
            } else {
                ''', «a.name»{"«a.name»", this}'''
            }
        } else {
            if (a.minDelay !== null || a.minSpacing !== null || !a.policy.isNullOrEmpty) {
                a.reportError(
                    "minDelay, minSpacing and spacing violation policies are not yet supported for physical actions in reactor-ccp!");
            } else {
                ''', «a.name»{"«a.name»", this}'''
            }
        }
    }

    def assembleReaction(Reactor r, Reaction n) '''
        // «n.name»
        «n.declareTriggers»
        «n.declareDependencies»
        «n.declareAntidependencies»
        «IF n.deadline !== null»
            «n.name».set_deadline(«n.deadline.delay.targetTime», [this]() { «n.name»_deadline_handler(); });
        «ENDIF»
    '''

    def generatePreambleHeader(Resource r) '''
        «r.header»
        
        #pragma once
        
        #include <vector>
        #include <array>

        #include "reactor-cpp/reactor-cpp.hh"
        «FOR i : scopeProvider?.getImportedResources(r) ?: emptyList BEFORE "// include the preambles from imported resource \n"»
            #include "«i.preambleHeaderFile»"
        «ENDFOR»
        
        «FOR p : r.allContents.toIterable.filter(Model).iterator().next().preambles»
            «IF p.visibility === Visibility.PUBLIC»«p.code.toText»«ENDIF»
        «ENDFOR»
    '''

    def generatePreambleSource(Resource r) '''
        «r.header»
        
        #include "reactor-cpp/reactor-cpp.hh"
        
        #include "«r.preambleHeaderFile»"
        
        using namespace std::chrono_literals;
        using namespace reactor::operators;
        
        «FOR p : r.allContents.toIterable.filter(Model).iterator().next().preambles»
            «IF p.visibility === Visibility.PRIVATE»«p.code.toText»«ENDIF»
        «ENDFOR»
    '''

    def generateReactorHeader(Reactor r) '''
        «r.eResource.header»
        
        #pragma once
        
        #include "reactor-cpp/reactor-cpp.hh"
        
        #include "«r.eResource.preambleHeaderFile»"
        
        «r.includeInstances»
        «r.publicPreamble»
        
        «IF r.isGeneric»«r.templateLine»«ENDIF»
        class «r.name» : public reactor::Reactor {
         private:
          «r.declareParameters»
          «r.declareStateVariables»
          «r.declareInstances»
          «r.declareTimers»
          «r.declareActions»
          «r.declareReactions»
          «r.declareReactionBodies»
          «r.declareDeadlineHandlers»
         public:
          «r.declarePorts»
          «r.declareConstructor»
          
          void assemble() override;
        };
        «IF r.isGeneric»
        
        #include "«r.headerImplFile»"
        «ENDIF»
    '''

    def templateLine(Reactor r) '''
        template<«FOR t: r.typeParms SEPARATOR ", "»class «t.toText»«ENDFOR»>
    '''
    
    /**
     * Calculate the width of a multiport.
     * FIXME: This currently
     * throws an exception if the width depends on a parameter value.
     * If the width depends on a parameter value, then this method
     * will need to determine that parameter for each instance, not
     * just class definition of the containing reactor.
     */
    def int calcPortWidth(Port port) {
        val result = port.widthSpec.width
        if (result < 0) {
            throw new Exception("Only multiport widths with literal integer values are supported for now.")
        }
        return result
    }

    def generate(Connection c) {
        val result = new StringBuffer()
        var leftPort = c.leftPorts.get(0)
        var leftPortCount = 1
        // The index will go from zero to mulitportWidth - 1.
        var leftPortIndex = 0
        // FIXME: Support parameterized widths and check for matching widths with parallel connections.
        var leftWidth = leftPort.portWidth(c)
        var leftContainer = leftPort.container
        var rightPortCount = 0
        for (rightPort : c.rightPorts) {
            rightPortCount++
            var rightPortIndex = 0
            val rightContainer = rightPort.container
            val rightWidth = rightPort.portWidth(c)
            while (rightPortIndex < rightWidth) {
                // Figure out how many bindings to do.
                var remainingRightPorts = rightWidth - rightPortIndex
                var remainingLeftPorts = leftWidth - leftPortIndex
                var min = (remainingRightPorts < remainingLeftPorts)?
                        remainingRightPorts : remainingLeftPorts
                // If the right or left port is a port in a bank of reactors,
                // then we need to construct the index for the bank.
                // Start with the right port.
                var rightContainerRef = ''
                var rightPortArrayIndex = ''
                if (rightContainer !== null) {
                    if (rightContainer.widthSpec !== null) {
                        // The right port is within a bank of reactors.
                        var rightMultiportWidth = 1
                        if ((rightPort.variable as Port).widthSpec !== null) {
                            // The right port is also a multiport.
                            rightMultiportWidth = calcPortWidth(rightPort.variable as Port)
                            rightPortArrayIndex = '''[(«rightPortIndex» + i) % «rightMultiportWidth»]'''
                        }
                        rightContainerRef = '''«rightContainer.name»[(«rightPortIndex» + i) / «rightMultiportWidth»].'''
                    } else {
                        rightContainerRef = '''«rightContainer.name».'''
                        if ((rightPort.variable as Port).widthSpec !== null) {
                            rightPortArrayIndex = '''[«rightPortIndex» + i]'''
                        }
                    }
                } else if ((rightPort.variable as Port).widthSpec !== null) {
                    // The right port is not within a bank of reactors but is a multiport.
                    rightPortArrayIndex = '''[«rightPortIndex» + i]'''
                }
                // Next, do the left port.
                var leftContainerRef = ''
                var leftPortArrayIndex = ''
                if (leftContainer !== null) {
                    if (leftContainer.widthSpec !== null) {
                        // The left port is within a bank of reactors.
                        var leftMultiportWidth = 1
                        if ((leftPort.variable as Port).widthSpec !== null) {
                            // The left port is also a multiport.
                            // FIXME: Does not support parameter values for widths.
                            leftMultiportWidth = calcPortWidth(leftPort.variable as Port)
                            leftPortArrayIndex = '''[(«leftPortIndex» + i) % «leftMultiportWidth»]'''
                        }
                        leftContainerRef = '''«leftContainer.name»[(«leftPortIndex» + i) / «leftMultiportWidth»].'''
                    } else {
                        leftContainerRef = '''«leftContainer.name».'''
                        if ((leftPort.variable as Port).widthSpec !== null) {
                            leftPortArrayIndex = '''[«leftPortIndex» + i]'''
                        }
                    }
                } else if ((leftPort.variable as Port).widthSpec !== null) {
                    // The left port is not within a bank of reactors but is a multiport.
                    leftPortArrayIndex = '''[«leftPortIndex» + i]'''
                }
                result.append('''
                    for (unsigned i = 0; i < «min»; i++) {
                        «leftContainerRef»«leftPort.variable.name»«leftPortArrayIndex»
                                .bind_to(&«rightContainerRef»«rightPort.variable.name»«rightPortArrayIndex»);
                    }
                ''')
                rightPortIndex += min
                leftPortIndex += min
                if (leftPortIndex == leftPort.portWidth(c)) {
                    if (leftPortCount < c.leftPorts.length) {
                        // Get the next left port. Here we rely on the validator to
                        // have checked that the connection is balanced, which it does only
                        // when widths are given as literal constants.
                        leftPort = c.leftPorts.get(leftPortCount++)
                        leftWidth = leftPort.portWidth(c)
                        leftPortIndex = 0
                        leftContainer = leftPort.container
                    } else {
                        // We have run out of left ports.
                        // If the connection is a broadcast connection,
                        // then start over.
                        if (c.isIterated) {
                            leftPort = c.leftPorts.get(0)
                            leftPortCount = 1
                            leftWidth = leftPort.portWidth(c)
                            leftPortIndex = 0
                            leftContainer = leftPort.container
                        } else if (rightPortCount < c.rightPorts.length || rightPortIndex < rightWidth - 1) {
                            c.reportWarning("More right ports than left ports. Some right ports will be unconnected.")
                        }
                    }
                }
            }
        }
        return result.toString
    }

    def generateReactorSource(Reactor r) '''
        «r.eResource.header»

        «IF !r.isGeneric»#include "reactor-cpp/reactor-cpp.hh"«ENDIF»

        using namespace std::chrono_literals;
        using namespace reactor::operators;

        «IF !r.isGeneric»#include "«r.headerFile»"«ENDIF»
        #include "lfutil.hh"

        «r.privatePreamble»

        «r.defineConstructor»

        «r.defineAssembleMethod»

        «r.implementReactionBodies»
        «r.implementReactionDeadlineHandlers»
    '''
    
    def defineAssembleMethod(Reactor r) '''
        «IF r.isGeneric»«r.templateLine»«ENDIF»
        void «r.templateName»::assemble() {
          «FOR n : r.reactions»
             «r.assembleReaction(n)»
          «ENDFOR»
          «FOR c : r.connections BEFORE "  // connections\n"»
             «c.generate»
          «ENDFOR»
        }
    '''

    def header(Resource r) '''
        /*
         * This file was autogenerated by the Lingua Franca Compiler
         *
         * Source: «r.URI»
         * Date: «new SimpleDateFormat("yyyy-MM-dd HH:mm:ss").format(new Date())»
         */
    '''

    def generateMain(Reactor main) '''
        «fileConfig.resource.header»
        
        #include <chrono>        
        #include <thread>
        #include <memory>
        
        #include "reactor-cpp/reactor-cpp.hh"
        
        using namespace std::chrono_literals;
        using namespace reactor::operators;
        
        #include "time_parser.hh"
        
        #include "CLI/CLI11.hpp"
        
        #include "«main.headerFile»"
        
        class Timeout : public reactor::Reactor {
         private:
          reactor::Timer timer;
        
          reactor::Reaction r_timer{"r_timer", 1, this,
                                    [this]() { environment()->sync_shutdown(); }};
        
         public:
          Timeout(const std::string& name, reactor::Environment* env, reactor::Duration timeout)
              : reactor::Reactor(name, env)
              , timer{"timer", this, reactor::Duration::zero(), timeout} {}
        
          void assemble() override { r_timer.declare_trigger(&timer); }
        };
        
        int main(int argc, char **argv) {
          CLI::App app("«topLevelName» Reactor Program");
          
          unsigned threads = «IF targetConfig.threads != 0»«Integer.toString(targetConfig.threads)»«ELSE»std::thread::hardware_concurrency()«ENDIF»;
          app.add_option("-t,--threads", threads, "the number of worker threads used by the scheduler", true);
        
          reactor::Duration timeout = «IF targetConfig.timeout !== null»«targetConfig.timeout.time»«timeUnitsToCppUnits.get(targetConfig.timeout.unit)»«ELSE»reactor::Duration::zero()«ENDIF»;
          auto opt_timeout = app.add_option("-o,--timeout", timeout, "Time after which the execution is aborted.");
        
          opt_timeout->check([](const std::string& val){ return validate_time_string(val); });
          opt_timeout->type_name("'FLOAT UNIT'");
          opt_timeout->default_str(time_to_quoted_string(timeout));
        
          bool fast{«targetConfig.fastMode»};
          app.add_flag("-f,--fast", fast, "Allow logical time to run faster than physical time.");
        
          bool keepalive{«targetConfig.keepalive»};
          app.add_flag("-k,--keepalive", keepalive, "Continue execution even when there are no events to process.");
          «FOR p : mainReactor.parameters»

            «p.targetType» «p.name» = «p.targetInitializer»;
            auto opt_«p.name» = app.add_option("--«p.name»", «p.name», "The «p.name» parameter passed to the main reactor «mainReactor.name».");
            «IF p.inferredType.isTime»
                opt_«p.name»->check([](const std::string& val){ return validate_time_string(val); });
                opt_«p.name»->type_name("'FLOAT UNIT'");
                opt_«p.name»->default_str(time_to_quoted_string(«p.name»));
            «ENDIF»
          «ENDFOR»
        
          app.get_formatter()->column_width(50);
        
          CLI11_PARSE(app, argc, argv);
        
          reactor::Environment e{threads, keepalive, fast};
        
          // instantiate the main reactor
          «main.name» main{"«main.name»", &e«FOR p : mainReactor.parameters BEFORE ", " SEPARATOR ", "»«p.name»«ENDFOR»};
          
          // optionally instantiate the timeout reactor
          std::unique_ptr<Timeout> t{nullptr};
          if (timeout != reactor::Duration::zero()) {
            t = std::make_unique<Timeout>("Timeout", &e, timeout);
          }
        
          // execute the reactor program
          e.assemble();
          auto thread = e.startup();
          thread.join();
        
          return 0;
        }
    '''

    def generateCmake() '''
        cmake_minimum_required(VERSION 3.5)
        project(«topLevelName» VERSION 1.0.0 LANGUAGES CXX)
        
        # require C++ 17
        set(CMAKE_CXX_STANDARD 17)
        set(CMAKE_CXX_STANDARD_REQUIRED ON)
        set(CMAKE_CXX_EXTENSIONS OFF)
        
        include(${CMAKE_ROOT}/Modules/ExternalProject.cmake)
        include(GNUInstallDirs)
        
        set(DEFAULT_BUILD_TYPE «IF targetConfig.cmakeBuildType === null»"Release"«ELSE»"«targetConfig.cmakeBuildType»"«ENDIF»)
        if(NOT CMAKE_BUILD_TYPE AND NOT CMAKE_CONFIGURATION_TYPES)
          set(CMAKE_BUILD_TYPE "${DEFAULT_BUILD_TYPE}" CACHE STRING "Choose the type of build." FORCE)
        endif()
        
        if(NOT REACTOR_CPP_BUILD_DIR)
          set(REACTOR_CPP_BUILD_DIR "" CACHE STRING "Choose the directory to build reactor-cpp in." FORCE)
        endif()
        
        ExternalProject_Add(
          dep-reactor-cpp
          PREFIX "${REACTOR_CPP_BUILD_DIR}"
          GIT_REPOSITORY "https://github.com/tud-ccc/reactor-cpp.git"
          GIT_TAG "b2a0f4a35a4a3881974738773b991fc1d6f2299b"
          CMAKE_ARGS
            -DCMAKE_BUILD_TYPE:STRING=${CMAKE_BUILD_TYPE}
            -DCMAKE_INSTALL_PREFIX:PATH=${CMAKE_INSTALL_PREFIX}
            -DCMAKE_CXX_COMPILER=${CMAKE_CXX_COMPILER}
<<<<<<< HEAD
            -DREACTOR_CPP_VALIDATE=«IF targetConfig.noRuntimeValidation»OFF«ELSE»ON«ENDIF»
            -DREACTOR_CPP_TRACE=«IF targetConfig.tracing»ON«ELSE»OFF«ENDIF»
            «IF targetConfig.logLevel !== null»-DREACTOR_CPP_LOG_LEVEL=«logLevelsToInts.get(targetConfig.logLevel)»«ELSE»«logLevelsToInts.get(LogLevel.INFO)»«ENDIF»
=======
            -DREACTOR_CPP_VALIDATE=«IF config.noRuntimeValidation»OFF«ELSE»ON«ENDIF»
            -DREACTOR_CPP_TRACE=«IF config.tracing !== null»ON«ELSE»OFF«ENDIF»
            «IF config.logLevel !== null»-DREACTOR_CPP_LOG_LEVEL=«logLevelsToInts.get(config.logLevel)»«ELSE»«logLevelsToInts.get(LogLevel.INFO)»«ENDIF»
>>>>>>> 847aa385
        )
        
        set(REACTOR_CPP_LIB_DIR "${CMAKE_INSTALL_PREFIX}/${CMAKE_INSTALL_LIBDIR}")
        set(REACTOR_CPP_BIN_DIR "${CMAKE_INSTALL_PREFIX}/${CMAKE_INSTALL_BINDIR}")
        set(REACTOR_CPP_LIB_NAME "${CMAKE_SHARED_LIBRARY_PREFIX}reactor-cpp${CMAKE_SHARED_LIBRARY_SUFFIX}")
        set(REACTOR_CPP_IMPLIB_NAME "${CMAKE_STATIC_LIBRARY_PREFIX}reactor-cpp${CMAKE_STATIC_LIBRARY_SUFFIX}")

        ««« Unfortunately, we cannot use find_package() here. At the time when this file is processed, the
        ««« reactor-cpp library is not build yet and find_package() would not work. Therefore, we need to
        ««« setup the reactor-cpp dependency manually. This also means that we have to check for the
        ««« platform and set the correct paths accordingly.
        add_library(reactor-cpp SHARED IMPORTED)
        add_dependencies(reactor-cpp dep-reactor-cpp)
        if(WIN32)
            set_target_properties(reactor-cpp PROPERTIES IMPORTED_IMPLIB "${REACTOR_CPP_LIB_DIR}/${REACTOR_CPP_IMPLIB_NAME}")
            set_target_properties(reactor-cpp PROPERTIES IMPORTED_LOCATION "${REACTOR_CPP_BIN_DIR}/${REACTOR_CPP_LIB_NAME}")
        else()
            set_target_properties(reactor-cpp PROPERTIES IMPORTED_LOCATION "${REACTOR_CPP_LIB_DIR}/${REACTOR_CPP_LIB_NAME}")
        endif()
        
        if (APPLE)
          set(CMAKE_INSTALL_RPATH "@executable_path/../lib")
        else ()
          set(CMAKE_INSTALL_RPATH "${REACTOR_CPP_LIB_DIR}")
        endif ()
        set(CMAKE_BUILD_WITH_INSTALL_RPATH ON)
        
        add_executable(«topLevelName»
          main.cc
          «FOR r : reactors»
              «IF !r.toDefinition.isGeneric»«r.toDefinition.sourceFile»«ENDIF»
          «ENDFOR»
          «FOR r : resources»
              «r.preambleSourceFile»
          «ENDFOR»
        )
        target_include_directories(«topLevelName» PUBLIC
            "${CMAKE_INSTALL_PREFIX}/${CMAKE_INSTALL_INCLUDEDIR}"
            "${PROJECT_SOURCE_DIR}"
            "${PROJECT_SOURCE_DIR}/__include__"
        )
        target_link_libraries(«topLevelName» reactor-cpp)
        
        install(TARGETS «topLevelName» RUNTIME DESTINATION "${CMAKE_INSTALL_BINDIR}")
        
        «IF !targetConfig.cmakeInclude.isNullOrEmpty»
            include("«topLevelName»/«targetConfig.cmakeInclude»")
        «ENDIF»
    '''

    def void doCompile(IFileSystemAccess2 fsa) {
        // FIXME: Cmake can only handle unix-style paths. Therefore, we should replace `\' by '/' in the
        // absolute path in case we are running on Windows. All other platforms should not
        // be affected.
        // There is a utility function for this in CodeGenConfig

        val outPath = this.fileConfig.outPath

        val buildPath = outPath.resolve("build").resolve(topLevelName)
        val reactorCppPath = outPath.resolve("build").resolve("reactor-cpp")
        
        var buildDir = new File(buildPath.toString())
        if (!buildDir.exists()) buildDir.mkdirs()

        val makeBuilder = createCommand("cmake", #[
            "--build",
            ".",
            "--target",
            "install",
            "--config",
            '''«IF targetConfig.cmakeBuildType === null»"Release"«ELSE»"«targetConfig.cmakeBuildType»"«ENDIF»'''],
            outPath)
        val cmakeBuilder = createCommand("cmake", #[
            '''-DCMAKE_INSTALL_PREFIX=«FileConfig.toUnixPath(outPath)»''',
            '''-DREACTOR_CPP_BUILD_DIR=«FileConfig.toUnixPath(reactorCppPath)»''',
            '''-DCMAKE_INSTALL_BINDIR=«FileConfig.toUnixPath(outPath.relativize(fileConfig.binPath))»''',
            fileConfig.getSrcGenPath.toString],
            fileConfig.getSrcGenPath)
        if (makeBuilder === null || cmakeBuilder === null) {
            return
        }

        // prepare cmake
        cmakeBuilder.directory(buildDir)
        if (targetConfig.compiler !== null) {
            val cmakeEnv = cmakeBuilder.environment();
            cmakeEnv.put("CXX", targetConfig.compiler);
        }
        
        // run cmake
        val cmakeReturnCode = cmakeBuilder.executeCommand();

        if (cmakeReturnCode == 0) {
            // If cmake succeeded, prepare and run make
            makeBuilder.directory(buildDir)
            val makeReturnCode = makeBuilder.executeCommand()

            if (makeReturnCode == 0) {
                println("SUCCESS (compiling generated C++ code)")
                println('''Generated source code is in «fileConfig.getSrcGenPath»''')
                println('''Compiled binary is in «fileConfig.binPath»''')
            } else {
                reportError('''make failed with error code «makeReturnCode»''')
            }
        } else {
            reportError('''cmake failed with error code «cmakeReturnCode»''')
        }
    }

    // //////////////////////////////////////////////
    // // Protected methods

    /**
     * Generate code for the body of a reaction that takes an input and
     * schedules an action with the value of that input.
     * @param the action to schedule
     * @param the port to read from
     */
    override generateDelayBody(Action action, VarRef port) {
        // Since we cannot easily decide whether a given type evaluates
        // to void, we leave this job to the target compiler, by calling
        // the template function below.
        '''
            // delay body for «action.name»
            lfutil::after_delay(&«action.name», &«port.name»);
        '''
    }

    /**
     * Generate code for the body of a reaction that is triggered by the
     * given action and writes its value to the given port.
     * @param the action that triggers the reaction
     * @param the port to write to
     */
    override generateForwardBody(Action action, VarRef port) // Since we cannot easily decide whether a given type evaluates
    // to void, we leave this job to the target compiler, by calling
    // the template function below.
    '''
        // forward body for «action.name»
        lfutil::after_forward(&«action.name», &«port.name»);
    '''

    /** Given a representation of time that may possibly include units,
     *  return a string that C++ recognizes as a time value.
     * 
     *  @param time A TimeValue that represents a time.
     *  @return A string, such as "100ms" for 100 milliseconds.
     */
    override timeInTargetLanguage(TimeValue time) {
        if (time !== null) {
            if (time.unit != TimeUnit.NONE) {
                return time.time.toString() + timeUnitsToCppUnits.get(time.unit)
            } else if (time.time == 0) {
                return '''reactor::Duration::zero()'''
            } else {
                return '''/* «reportError("Valid times must be zero or have a unit!")» */'''
            }
        }
        return '''/* «reportError("Expected a time")» */'''
    }

    override getTargetTimeType() '''reactor::Duration'''

    override getTargetTagType() '''reactor::Tag'''

    override getTargetTagIntervalType() {
        return getTargetUndefinedType()
    }

    override getTargetUndefinedType() '''/* «reportError("undefined type")» */'''

    // this override changes the undefined type for actions to void
    override getTargetType(Action a) {
        val inferred = a.inferredType;
        if (inferred.isUndefined) {
            return "void"
        } else {
            return inferred.targetType
        }
    }

    override getTargetFixedSizeListType(String baseType,
        Integer size) '''std::array<«baseType», «size.toString»>'''

    override getTargetVariableSizeListType(
        String baseType) '''std::vector<«baseType»>'''
        
    override supportsGenerics() {
        true
    }
    
    override String generateDelayGeneric()
        '''T'''
        
    override getTarget() {
        return Target.CPP
    }
    
}<|MERGE_RESOLUTION|>--- conflicted
+++ resolved
@@ -954,15 +954,9 @@
             -DCMAKE_BUILD_TYPE:STRING=${CMAKE_BUILD_TYPE}
             -DCMAKE_INSTALL_PREFIX:PATH=${CMAKE_INSTALL_PREFIX}
             -DCMAKE_CXX_COMPILER=${CMAKE_CXX_COMPILER}
-<<<<<<< HEAD
             -DREACTOR_CPP_VALIDATE=«IF targetConfig.noRuntimeValidation»OFF«ELSE»ON«ENDIF»
-            -DREACTOR_CPP_TRACE=«IF targetConfig.tracing»ON«ELSE»OFF«ENDIF»
+            -DREACTOR_CPP_TRACE=«IF targetConfig.tracing !== null»ON«ELSE»OFF«ENDIF»
             «IF targetConfig.logLevel !== null»-DREACTOR_CPP_LOG_LEVEL=«logLevelsToInts.get(targetConfig.logLevel)»«ELSE»«logLevelsToInts.get(LogLevel.INFO)»«ENDIF»
-=======
-            -DREACTOR_CPP_VALIDATE=«IF config.noRuntimeValidation»OFF«ELSE»ON«ENDIF»
-            -DREACTOR_CPP_TRACE=«IF config.tracing !== null»ON«ELSE»OFF«ENDIF»
-            «IF config.logLevel !== null»-DREACTOR_CPP_LOG_LEVEL=«logLevelsToInts.get(config.logLevel)»«ELSE»«logLevelsToInts.get(LogLevel.INFO)»«ENDIF»
->>>>>>> 847aa385
         )
         
         set(REACTOR_CPP_LIB_DIR "${CMAKE_INSTALL_PREFIX}/${CMAKE_INSTALL_LIBDIR}")
