/* Generator for C target. */

/*************
 * Copyright (c) 2019, TU Dresden.

 * Redistribution and use in source and binary forms, with or without modification,
 * are permitted provided that the following conditions are met:

 * 1. Redistributions of source code must retain the above copyright notice,
 *    this list of conditions and the following disclaimer.

 * 2. Redistributions in binary form must reproduce the above copyright notice,
 *    this list of conditions and the following disclaimer in the documentation
 *    and/or other materials provided with the distribution.

 * THIS SOFTWARE IS PROVIDED BY THE COPYRIGHT HOLDERS AND CONTRIBUTORS "AS IS" AND ANY
 * EXPRESS OR IMPLIED WARRANTIES, INCLUDING, BUT NOT LIMITED TO, THE IMPLIED WARRANTIES OF
 * MERCHANTABILITY AND FITNESS FOR A PARTICULAR PURPOSE ARE DISCLAIMED. IN NO EVENT SHALL
 * THE COPYRIGHT HOLDER OR CONTRIBUTORS BE LIABLE FOR ANY DIRECT, INDIRECT, INCIDENTAL,
 * SPECIAL, EXEMPLARY, OR CONSEQUENTIAL DAMAGES (INCLUDING, BUT NOT LIMITED TO,
 * PROCUREMENT OF SUBSTITUTE GOODS OR SERVICES; LOSS OF USE, DATA, OR PROFITS; OR BUSINESS
 * INTERRUPTION) HOWEVER CAUSED AND ON ANY THEORY OF LIABILITY, WHETHER IN CONTRACT,
 * STRICT LIABILITY, OR TORT (INCLUDING NEGLIGENCE OR OTHERWISE) ARISING IN ANY WAY OUT OF
 * THE USE OF THIS SOFTWARE, EVEN IF ADVISED OF THE POSSIBILITY OF SUCH DAMAGE.
 ***************/
package org.icyphy.generator

import java.io.File
import java.text.SimpleDateFormat
import java.util.Date
import java.util.LinkedList
import java.util.List
import org.eclipse.emf.ecore.resource.Resource
import org.eclipse.xtext.generator.IFileSystemAccess2
import org.eclipse.xtext.generator.IGeneratorContext
import org.icyphy.linguaFranca.Action
import org.icyphy.linguaFranca.ActionOrigin
import org.icyphy.linguaFranca.ArraySpec
import org.icyphy.linguaFranca.Input
import org.icyphy.linguaFranca.Instantiation
import org.icyphy.linguaFranca.LinguaFrancaPackage
import org.icyphy.linguaFranca.Model
import org.icyphy.linguaFranca.Output
import org.icyphy.linguaFranca.Parameter
import org.icyphy.linguaFranca.Preamble
import org.icyphy.linguaFranca.QueuingPolicy
import org.icyphy.linguaFranca.Reaction
import org.icyphy.linguaFranca.Reactor
import org.icyphy.linguaFranca.StateVar
import org.icyphy.linguaFranca.TimeUnit
import org.icyphy.linguaFranca.Timer
import org.icyphy.linguaFranca.TriggerRef
import org.icyphy.linguaFranca.VarRef
import org.icyphy.linguaFranca.Visibility

import static extension org.icyphy.ASTUtils.*

/** Generator for C++ target.
 *
 *  @author{Christian Menard <christian.menard@tu-dresden.de}
 *  @author{Edward A. Lee <eal@berkeley.edu>}
 *  @author{Marten Lohstroh <marten@berkeley.edu>}
 */
class CppGenerator extends GeneratorBase {

    // Set of acceptable import targets includes only Cpp.
    val acceptableTargetSet = newHashSet('Cpp')

    static public var timeUnitsToCppUnits = #{
        TimeUnit.NSEC -> 'ns',
        TimeUnit.NSECS -> 'ns',
        TimeUnit.USEC -> 'us',
        TimeUnit.USECS -> 'us',
        TimeUnit.MSEC -> 'ms',
        TimeUnit.MSECS -> 'ms',
        TimeUnit.SEC -> 's',
        TimeUnit.SECS -> 's',
        TimeUnit.MIN -> 'min',
        TimeUnit.MINS -> 'min',
        TimeUnit.HOUR -> 'h',
        TimeUnit.HOURS -> 'h',
        TimeUnit.DAY -> 'd',
        TimeUnit.DAYS -> 'd',
        TimeUnit.WEEK -> 'd*7',
        TimeUnit.WEEKS -> 'd*7'
    }
    
    static public var logLevelsToInts = #{
    	"ERROR" -> 1,
    	"WARN" -> 2,
    	"INFO" -> 3,
    	"LOG" -> 3,
    	"DEBUG" -> 4
    }

    /** The main Reactor (vs. ReactorInstance, which is in the variable "main"). */
    Reactor mainReactor
   
    def toDir(Resource r) {
        r.toPath.getFilename
    }
    
    def preambleHeaderFile(Resource r) {
    	r.toDir + File.separator + "preamble.hh"
    }
    
    def preambleSourceFile(Resource r) {
        r.toDir + File.separator + "preamble.cc"
    }
    
    def headerFile(Reactor r) {
    	r.eResource.toDir + File.separator + r.name + ".hh"
    }
    
    def sourceFile(Reactor r) {
        r.eResource.toDir + File.separator + r.name + ".cc"
    }
   
        
    override void doGenerate(Resource resource, IFileSystemAccess2 fsa, IGeneratorContext context) {
        super.doGenerate(resource, fsa, context)
        mainReactor = this.mainDef?.reactorClass
        
        if (mainReactor === null) {
            // No main reactor. Nothing to do.
            return
        } else {
            generateReactor(mainReactor)
        }
        
        fsa.generateFile(filename + File.separator + "main.cc", mainReactor.generateMain)
        fsa.generateFile(filename + File.separator + "lfutil.hh", generateLfutil)
        fsa.generateFile(filename + File.separator + "CMakeLists.txt", generateCmake)

        for (r : reactors) {
            fsa.generateFile(filename + File.separator + r.headerFile, r.generateReactorHeader)
            fsa.generateFile(filename + File.separator + r.sourceFile, r.generateReactorSource)
        }
        
        for (r: allResources) {
        	fsa.generateFile(filename + File.separator + r.preambleSourceFile, r.generatePreambleSource)
        	fsa.generateFile(filename + File.separator + r.preambleHeaderFile, r.generatePreambleHeader)
        }

        if (!targetNoCompile && !errorsOccurred()) {
            doCompile()
        } else {
            println("Exiting before invoking target compiler.")
        }
    }

    def extractDir(String path) {
        var result = path
        if (path.startsWith('platform:')) {
            result = result.substring(9)
        }
        if (path.startsWith('file:')) {
            result = result.substring(5)
        }
        var lastSlash = result.lastIndexOf('/')
        if (lastSlash >= 0) {
            result = result.substring(0, lastSlash)
        }
        return result
    }

    static def removeCodeDelimiter(String code) {
        if (code === null) {
            ""
        } else if (code.startsWith("{=")) {
            if (code.split('\n').length > 1) {
                code.substring(2, code.length - 2).trimCodeBlock
            } else {
                code.substring(2, code.length - 2).trim
            }
        } else {
            if (code.split('\n').length > 1) {
                code.trimCodeBlock
            } else {
                code.trim
            }
        }
    }

    static def trimCodeBlock(String code) {
        var codeLines = code.split("\n")
        var String prefix = null
        var buffer = new StringBuilder()
        for (line : codeLines) {
            if (prefix === null) {
                // skip any lines that only contain whitespaces
                if (line.trim.length > 0) {
                    val characters = line.toCharArray()
                    var foundFirstCharacter = false
                    var int firstCharacter = 0
                    for (var i = 0; i < characters.length(); i++) {
                        if (!foundFirstCharacter && !Character.isWhitespace(characters.get(i))) {
                            foundFirstCharacter = true
                            firstCharacter = i
                        }
                    }
                    prefix = line.substring(0, firstCharacter)
                }
            }

            if (prefix !== null) {
                if (line.startsWith(prefix)) {
                    buffer.append(line.substring(prefix.length))
                    buffer.append('\n')
                } else {
                    buffer.append(line)
                    buffer.append('\n')
                }
            }
        }
        buffer.deleteCharAt(buffer.length - 1) // remove the last newline 
        buffer.toString
    }

    def name(Reaction n) {
        var r = n.eContainer as Reactor
        'r' + r.reactions.lastIndexOf(n)
    }

    def priority(Reaction n) {
        var r = n.eContainer as Reactor
        r.reactions.lastIndexOf(n) + 1
    }

    def declare(Reaction n) '''
        reactor::Reaction «n.name»{"«n.name»", «n.priority», this, [this]() { «n.name»_body(); }};
    '''

    def declareStateVariables(Reactor r) '''
        «FOR s : r.stateVars BEFORE '// state variables\n' AFTER '\n'»
            «s.trimmedType» «s.name»;
        «ENDFOR»
    '''

    def declareParameters(Reactor r) '''
        «FOR p : r.parameters BEFORE '// parameters\n' AFTER '\n'»
            std::add_const<«p.trimmedType»>::type «p.name»;
        «ENDFOR»
    '''

    def declareInstances(Reactor r) '''
        «FOR i : r.instantiations BEFORE '// reactor instantiations\n' AFTER '\n'»
            «i.reactorClass.name» «i.name»;
        «ENDFOR»
    '''

    def declareTimers(Reactor r) '''
        «FOR t : r.timers BEFORE '// timers\n' AFTER '\n'»
            reactor::Timer «t.name»;
        «ENDFOR»
    '''

    def declareReactions(Reactor r) '''
        «FOR n : r.reactions BEFORE '// reactions\n' AFTER '\n'»
            «n.declare»
        «ENDFOR»
    '''

    def declarePorts(Reactor r) '''
        «FOR i : r.inputs BEFORE '// input ports\n' AFTER '\n'»
            reactor::Input<«i.trimmedType»> «i.name»{"«i.name»", this};
        «ENDFOR»
        «FOR o : r.outputs BEFORE '// output ports\n' AFTER '\n'»
            reactor::Output<«o.trimmedType»> «o.name»{"«o.name»", this};
        «ENDFOR»
    '''

    def declareActions(Reactor r) '''
        «FOR a : r.actions BEFORE '// actions\n' AFTER '\n'»
            «a.implementationType» «a.name»;
        «ENDFOR»
        // default actions
        reactor::StartupAction «LinguaFrancaPackage.Literals.TRIGGER_REF__STARTUP.name» {"startup", this};
        reactor::ShutdownAction «LinguaFrancaPackage.Literals.TRIGGER_REF__SHUTDOWN.name» {"shutdown", this};
    '''

    def implementationType(Action a) {
        if (a.origin == ActionOrigin.LOGICAL) {
            '''reactor::LogicalAction<«a.trimmedType»>'''
        } else {
            '''reactor::PhysicalAction<«a.trimmedType»>'''
        }
    }

    def declareReactionBodies(Reactor r) '''
        «FOR n : r.reactions BEFORE '// reactions bodies\n' AFTER '\n'»
            void «n.name»_body();
        «ENDFOR»
    '''

    def declareDeadlineHandlers(Reactor r) '''
        «FOR n : r.reactions.filter([Reaction x | x.deadline !== null]) BEFORE '// local deadline handlers\n' AFTER '\n'»
            void «n.name»_deadline_handler();
        «ENDFOR»
    '''

    def implementReactionBodies(Reactor r) '''
        «FOR n : r.reactions SEPARATOR '\n'»
            void «r.name»::«n.name»_body() {
              «n.code.toText»
            }
        «ENDFOR»
    '''

    def implementReactionDeadlineHandlers(Reactor r) '''
        «FOR n : r.reactions.filter([Reaction x | x.deadline !== null]) BEFORE '\n' SEPARATOR '\n'»
            void «r.name»::«n.name»_deadline_handler() {
              «n.deadline.code.toText»
            }
        «ENDFOR»
    '''

    def includeInstances(Reactor r) '''
        «FOR i : r.instantiations AFTER '\n'»
            #include "«i.reactorClass.headerFile»"
        «ENDFOR»
    '''

    def publicPreamble(Reactor r) {
    	val publicPreambles = new LinkedList<Preamble>()
    	for(p: r.preambles) {
    		if (p.visibility === Visibility.PUBLIC) {
    			publicPreambles.add(p)
    		}
    	}
        '''
            «FOR p : publicPreambles ?: emptyList BEFORE '// public preamble\n' AFTER '\n'»
                «removeCodeDelimiter(p.code.toText)»
            «ENDFOR»
        '''
    }

    def privatePreamble(Reactor r) {
        val privatePreambles = new LinkedList<Preamble>()
        for(p: r.preambles) {
            if (p.visibility === Visibility.PRIVATE) {
                privatePreambles.add(p)
            }
        }
        '''
            «FOR p : privatePreambles ?: emptyList BEFORE '// private preamble\n' AFTER '\n'»
                «removeCodeDelimiter(p.code.toText)»
            «ENDFOR»
        '''
    }

    def declareTriggers(Reaction n) '''
        «FOR t : n.triggers»
            «n.name».declare_trigger(&«t.name»);
        «ENDFOR»
    '''

    def name(VarRef v) {
        if (v.container !== null) {
            '''«v.container.name».«v.variable.name»'''
        } else {
            '''«v.variable.name»'''
        }
    }

    def name(TriggerRef t) {
        if (t instanceof VarRef) {
            t.name
        } else {
            if (t.isShutdown) {
                LinguaFrancaPackage.Literals.TRIGGER_REF__SHUTDOWN.name
            } else if (t.isStartup) {
                LinguaFrancaPackage.Literals.TRIGGER_REF__STARTUP.name
            }
        }
    }

    def declareDependencies(Reaction n) '''
        «FOR t : n.sources»
            «IF t.container !== null»
                «n.name».declare_dependency(&«t.container.name».«t.variable.name»);
            «ELSE»
                «n.name».declare_dependency(&«t.variable.name»);
            «ENDIF»
        «ENDFOR»
    '''

    def declareAntidependencies(Reaction n) '''
        «FOR t : n.effects»
            «IF t.variable instanceof Action»
                «n.name».declare_scheduable_action(&«t.variable.name»);
            «ELSE»
                «IF t.container !== null»
                    «n.name».declare_antidependency(&«t.container.name».«t.variable.name»);
                «ELSE»
                    «n.name».declare_antidependency(&«t.variable.name»);
                «ENDIF»
            «ENDIF»
        «ENDFOR»
    '''

    def declareConstructor(Reactor r) {
        if (r.parameters.length > 0) {
            '''
                «r.name»(const std::string& name,
                    «IF r == mainReactor»reactor::Environment* environment«ELSE»reactor::Reactor* container«ENDIF»,
<<<<<<< HEAD
                    «FOR p : r.parameters SEPARATOR ",\n" AFTER ");"»«p.type.toText(this)» «p.name» = «p.paramInitializer»«ENDFOR»
=======
                    «FOR p : r.parameters SEPARATOR ",\n" AFTER ");"»std::add_lvalue_reference<std::add_const<«p.trimmedType»>::type>::type «p.name» = «IF p.ofTimeType»«p.trimmedTime»«ELSE»«p.trimmedValue»«ENDIF»«ENDFOR»
>>>>>>> c0a8d71e
            '''
        } else {
            if (r == mainReactor) {
                '''«r.name»(const std::string& name, reactor::Environment* environment);'''
            } else {
                '''«r.name»(const std::string& name, reactor::Reactor* container);'''
            }
        }
    }

    def trimmedType(Parameter p) {
        if (p.ofTimeType) {
            '''reactor::Duration'''
        } else {
            if (p.type !== null) {
<<<<<<< HEAD
                '''const «p.type.toText(this)»'''
=======
                '''«p.type.toText.removeCodeDelimiter»'''
>>>>>>> c0a8d71e
            } else {
                '''/* «p.reportError("Parameter has no type")» */'''
            }
        }
    }

    def trimmedType(StateVar s) {
        if (s.ofTimeType) {
            '''reactor::Duration'''
        } else {
            if (s.type !== null) {
               s.type.toText(this)
            } else {
                '''/* «s.reportError("State has no type")» */'''
            }
        }
    }

    def trimmedType(Input i) {
        if (i.type !== null) {
            i.type.toText(this)
        } else {
            '''/* «i.reportError("Input port has no type.")» */'''
        }
    }

    def trimmedType(Output o) {
        if (o.type !== null) {
            o.type.toText(this)
        } else {
            '''/* «o.reportError("Input port has no type.")» */'''
        }
    }

    def trimmedType(Action a) {
        if (a.type !== null) {
            a.type.toText(this)
        } else {
            '''/* «a.reportError("Action has no type.")» */'''
        }
    }

//    def trimmedValue(Parameter p) {
//        if (p.ofTimeType) {
//        	'''/* «p.reportError("Did not expect a parameter of type time!")» */'''
//        } else {
//            '''«p.value.toText»'''
//        }
//    }

//    def trimmedTime(Parameter p) {
//        if (p.ofTimeType) {
//            if (p.unit === null || p.unit === TimeUnit.NONE) {
//            	if (p.time == 0 || p.value.isZero) {
//                    '''reactor::Duration::zero()'''
//                } else {
//                	'''/* «p.reportError("Time values need to be 0 or have a unit!")» */'''
//                }
//            } else {
//                '''«p.time»«timeUnitsToCppUnits.get(p.unit)»'''
//            }
//        } else {
//            '''/* «p.reportError("Expected a parameter of type time!")» */'''
//        }
//    }
    
//    def trimmedValue(StateVar s) {
//        if (s.ofTimeType) {
//        	'''/* «s.reportError("Did not expect a state of type time!")» */'''
//        } else {
//            s.init.toText('{', ',', '}', s.ofTimeType)
//        }
//    }
    
    def trimmedTime(StateVar s) {
        if (s.ofTimeType) {
            // FIXME:
//            if (s.unit === null || s.unit === TimeUnit.NONE) {
//            	if (s.time == 0 || s.init.value.isZero) {
//                    '''reactor::Duration::zero()'''
//                } else {
//                	'''/* «s.reportError("Time values need to be 0 or have a unit!")» */'''
//                }
//            } else {
//                '''«s.time»«timeUnitsToCppUnits.get(s.unit)»'''
//            }
        } else {
            '''/* «s.reportError("Expected a state of type time!")» */'''
        }
    }
    

//    def trimmedValue(TimeOrValue tv) {
//        if (tv.parameter !== null) {
//            if (tv.parameter.ofTimeType) {
//                '''/* «tv.reportError("Did not expect a parameter of time type")» */'''
//            } else {
//                '''«tv.parameter.name»'''
//            }
//        } else if (tv.value !== null) {
//            '''«tv.value.toText»'''
//        } else {
//        	'''/* «tv.reportError("Expected a value or a parameter, not a time")» */'''
//        }
//    }

//    def trimmedTime(TimeOrValue tv) {
//    	if (tv.parameter !== null) {
//    		if (tv.parameter.ofTimeType) {
//    			'''«tv.parameter.name»'''
//    		} else {
//    			'''/* «tv.reportError("Expected a parameter of time type!")» */'''
//    		}
//        } else if (tv.value !== null) {
//        	if (tv.value.isZero) {
//         		'''reactor::Duration::zero()'''
//        	} else {
//            	'''/* «tv.reportError("Time values need to be 0 or have a unit!")» */'''
//            }
//        } else {
//            '''«tv.time»«timeUnitsToCppUnits.get(tv.unit)»'''
//        }
//    }

//    def trimmedValue(Assignment a) '''«a.rhs.trimmedValue»'''
//
//    def trimmedTime(Assignment a) '''«a.rhs.trimmedTime»'''

    def defineConstructor(Reactor r) '''
        «IF r.parameters.length > 0»
            «r.name»::«r.name»(const std::string& name,
                «IF r == mainReactor»reactor::Environment* environment«ELSE»reactor::Reactor* container«ENDIF»,
                «FOR p : r.parameters SEPARATOR ",\n" AFTER ")"»std::add_lvalue_reference<std::add_const<«p.trimmedType»>::type>::type «p.name»«ENDFOR»
        «ELSE»
            «IF r == mainReactor»
                «r.name»::«r.name»(const std::string& name, reactor::Environment* environment)
            «ELSE»
                «r.name»::«r.name»(const std::string& name, reactor::Reactor* container)
            «ENDIF»
        «ENDIF»
          : reactor::Reactor(name, «IF r == mainReactor»environment«ELSE»container«ENDIF»)
          «r.initializeParameters»
          «r.initializeStateVariables»
          «r.initializeInstances»
          «r.initializeActions»
          «r.initializeTimers»
        {}
    '''

    def initializeParameters(Reactor r) '''
        «FOR p : r.parameters BEFORE "// parameters\n"»
            , «p.name»(«p.name»)
        «ENDFOR»
    '''

    def initializeStateVariables(Reactor r) '''
        «FOR s : r.stateVars BEFORE "// state variables\n"»
            , «s.name»(«IF s.ofTimeType»«s.trimmedTime»«ELSE»«s.getStateInitializer('{', ', ', '}')»«ENDIF»)
        «ENDFOR»
    '''

    def initializeInstances(Reactor r) '''
        «FOR i : r.instantiations BEFORE "// reactor instantiations \n"»
            , «i.name»{"«i.name»", this«FOR v : i.trimmedValues», «v»«ENDFOR»}
        «ENDFOR»
    '''
    
    def initializeActions(Reactor r) '''
        «FOR a : r.actions BEFORE '// actions\n' AFTER '\n'»
            «a.initialize»
        «ENDFOR»
    '''

    def initializeTimers(Reactor r) '''
        «FOR t : r.timers BEFORE "// timers\n"»
            «t.initialize»
        «ENDFOR»
    '''

    def initialize(Timer t) {
        var String period = "reactor::Duration::zero()"
        var String offset = "reactor::Duration::zero()"
        if (t.offset !== null) {
          offset = '''«t.offset.toText(this)»'''
        }
        if (t.period !== null) {
            period = '''«t.period.toText(this)»'''
        }
        ''', «t.name»{"«t.name»", this, «period», «offset»}'''
    }
    
    def initialize(Action a) {
        if (a.origin == ActionOrigin.LOGICAL) {
            if (a.minInterArrival !== null || a.policy !== QueuingPolicy.NONE) {
                a.reportError("minInterArrival and minPolicy are not supported for logical actions!");
            } else if (a.minDelay !== null) {
                ''', «a.name»{"«a.name»", this, «a.minDelay.toText(this)»}'''
            } else {
                ''', «a.name»{"«a.name»", this}'''
            }
        } else {
            if( a.minDelay !== null || a.minInterArrival !== null || a.policy !== QueuingPolicy.NONE) {
                a.reportError("minDelay, minInterArrival and minPolicy are not supported for physical actions!");
            } else {
                ''', «a.name»{"«a.name»", this}'''
            }
        }
    }

    def trimmedValues(Instantiation i) {
        var List<String> values = newArrayList
        // FIXME
//        for (p : i.reactorClass.parameters) {
//            var String value = null
//            for (a : i.parameters ?: emptyList) {
//                if (a.lhs.name == p.name) {
//                	if (p.ofTimeType) {
//                        value = '''«a.trimmedTime»'''
//                    } else {
//                        value = '''«a.trimmedValue»'''
//                    }
//                }
//            }
//            if (value === null) {
//                if (p.ofTimeType) {
//                    value = '''«p.trimmedTime»'''
//                } else {
//                    value = '''«p.trimmedValue»'''
//                }
//            }
//            values.add(value)
//        }
        values
    }

    def assembleReaction(Reactor r, Reaction n) '''
        // «n.name»
        «n.declareTriggers»
        «n.declareDependencies»
        «n.declareAntidependencies»
        «IF n.deadline !== null»
            «n.name».set_deadline(«n.deadline.delay.toText(this)», [this]() { «n.name»_deadline_handler(); });
        «ENDIF»
    '''

    def generatePreambleHeader(Resource r) '''
        «r.header»
        
        #pragma once
        
        #include "reactor-cpp/reactor-cpp.hh"
        
        «FOR p : r.allContents.toIterable.filter(Model).iterator().next().preambles»
            «IF p.visibility === Visibility.PUBLIC»«p.code.toText»«ENDIF»
        «ENDFOR»
    '''
    
    def generatePreambleSource(Resource r) '''
        «r.header»
        
        #include "reactor-cpp/reactor-cpp.hh"
        
        using namespace std::chrono_literals;
        using namespace reactor::operators;
        
        «FOR p : r.allContents.toIterable.filter(Model).iterator().next().preambles»
            «IF p.visibility === Visibility.PRIVATE»«p.code.toText»«ENDIF»
        «ENDFOR»
    '''

    def generateReactorHeader(Reactor r) '''
        «r.eResource.header»
        
        #pragma once
        
        #include "reactor-cpp/reactor-cpp.hh"
        
        #include "«r.eResource.preambleHeaderFile»"

        «r.includeInstances»
        «r.publicPreamble»
        
        class «r.name» : public reactor::Reactor {
         private:
          «r.declareParameters»
          «r.declareStateVariables»
          «r.declareInstances»
          «r.declareTimers»
          «r.declareActions»
          «r.declareReactions»
          «r.declareReactionBodies»
          «r.declareDeadlineHandlers»
         public:
          «r.declarePorts»
          «r.declareConstructor»
          
          void assemble() override;
        };
    '''

    def generateReactorSource(Reactor r) '''
        «r.eResource.header»

        #include "reactor-cpp/reactor-cpp.hh"
        
        using namespace std::chrono_literals;
        using namespace reactor::operators;
        
        #include "«r.headerFile»"
        #include "lfutil.hh"
        
        «r.privatePreamble»
        «r.defineConstructor»
        
        void «r.name»::assemble() {
          «FOR n : r.reactions»
              «r.assembleReaction(n)»
          «ENDFOR»
          «FOR c : r.connections BEFORE "  // connections\n"»
            «'''  «c.leftPort.name».bind_to(&«c.rightPort.name»);'''»
            «ENDFOR»
        }
        
        «r.implementReactionBodies»
        «r.implementReactionDeadlineHandlers»
    '''

    def header(Resource r) '''
        /*
         * This file was autogenerated by the Lingua Franca Compiler
         *
         * Source: «r.URI»
         * Date: «new SimpleDateFormat("yyyy-MM-dd HH:mm:ss").format(new Date())»
         */
    '''

    def generateMain(Reactor main) '''
        «resource.header»

        #include <chrono>        
        #include <thread>
        #include <memory>
        
        #include "reactor-cpp/reactor-cpp.hh"
        
        using namespace std::chrono_literals;
        using namespace reactor::operators;
        
        #include "CLI/CLI11.hpp"
        
        #include "«main.headerFile»"
        
        class Timeout : public reactor::Reactor {
         private:
          reactor::Timer timer;
        
          reactor::Reaction r_timer{"r_timer", 1, this,
                                    [this]() { environment()->sync_shutdown(); }};
        
         public:
          Timeout(const std::string& name, reactor::Environment* env, reactor::Duration timeout)
              : reactor::Reactor(name, env)
              , timer{"timer", this, reactor::Duration::zero(), timeout} {}
        
          void assemble() override { r_timer.declare_trigger(&timer); }
        };
        
        int main(int argc, char **argv) {
          CLI::App app("«filename» Reactor Program");
          
          unsigned threads = «IF targetThreads != 0»«Integer.toString(targetThreads)»«ELSE»std::thread::hardware_concurrency()«ENDIF»;
          app.add_option("-t,--threads", threads, "the number of worker threads used by the scheduler", true);
          unsigned timeout = 0;
          auto opt_timeout = app.add_option("-o,--timeout", timeout, "Number of seconds after which the execution is aborted.");
          bool fast{«targetFast»};
          app.add_flag("-f,--fast", fast, "Allow logical time to run faster than physical time.");
          bool keepalive{«targetKeepalive»};
          app.add_flag("-k,--keepalive", keepalive, "Continue execution even when there are no events to process.");
          
          CLI11_PARSE(app, argc, argv);
          
          reactor::Environment e{threads, keepalive, fast};
        
          // instantiate the main reactor
          «main.name» main{"«main.name»", &e};
          
          // optionally instantiate the timeout reactor
          std::unique_ptr<Timeout> t{nullptr};
          if (opt_timeout->count() > 0) {
            t = std::make_unique<Timeout>("Timeout", &e, std::chrono::seconds(timeout));
          } «IF targetTimeout >= 0»else {
          	t = std::make_unique<Timeout>("Timeout", &e, «targetTimeout»«timeUnitsToCppUnits.get(targetTimeoutUnit)»);
          }«ENDIF»

          // execute the reactor program
          e.assemble();
          auto thread = e.startup();
          thread.join();
        
          return 0;
        }
    '''

    def generateCmake() '''
        cmake_minimum_required(VERSION 3.5)
        project(«filename» VERSION 1.0.0 LANGUAGES CXX)
        
        # require C++ 17
        set(CMAKE_CXX_STANDARD 17)
        set(CMAKE_CXX_STANDARD_REQUIRED ON)
        set(CMAKE_CXX_EXTENSIONS OFF)
        
        include(${CMAKE_ROOT}/Modules/ExternalProject.cmake)
        include(GNUInstallDirs)
        
        set(DEFAULT_BUILD_TYPE «IF targetBuildType === null»"Release"«ELSE»"«targetBuildType»"«ENDIF»)
        if(NOT CMAKE_BUILD_TYPE AND NOT CMAKE_CONFIGURATION_TYPES)
          set(CMAKE_BUILD_TYPE "${DEFAULT_BUILD_TYPE}" CACHE STRING "Choose the type of build." FORCE)
        endif()
        
        if(NOT REACTOR_CPP_BUILD_DIR)
          set(REACTOR_CPP_BUILD_DIR "" CACHE STRING "Choose the directory to build reactor-cpp in." FORCE)
        endif()
        
        ExternalProject_Add(
          dep-reactor-cpp
          PREFIX "${REACTOR_CPP_BUILD_DIR}"
          GIT_REPOSITORY "https://github.com/tud-ccc/reactor-cpp.git"
          GIT_TAG "cde6ecfa12ffa2104eb84f55e70daa5171ff4919"
          CMAKE_ARGS
            -DCMAKE_BUILD_TYPE:STRING=${CMAKE_BUILD_TYPE}
            -DCMAKE_INSTALL_PREFIX:PATH=${CMAKE_INSTALL_PREFIX}
            -DCMAKE_CXX_COMPILER=${CMAKE_CXX_COMPILER}
            -DREACTOR_CPP_VALIDATE=«IF targetNoRuntimeValidation»OFF«ELSE»ON«ENDIF»
            «IF targetLoggingLevel !== null»-DREACTOR_CPP_LOG_LEVEL=«logLevelsToInts.get(targetLoggingLevel)»«ENDIF»
        )
        
        set(CLI11_PATH "${CMAKE_INSTALL_PREFIX}/${CMAKE_INSTALL_INCLUDEDIR}/CLI/CLI11.hpp")
        file(DOWNLOAD "https://github.com/CLIUtils/CLI11/releases/download/v1.9.0/CLI11.hpp" "${CLI11_PATH}")
        add_custom_target(dep-CLI11 DEPENDS "${CLI11_PATH}")
        
        set(REACTOR_CPP_LIB_NAME "${CMAKE_SHARED_LIBRARY_PREFIX}reactor-cpp${CMAKE_SHARED_LIBRARY_SUFFIX}")
        set(REACTOR_CPP_LIB_DIR "${CMAKE_INSTALL_PREFIX}/${CMAKE_INSTALL_LIBDIR}")
        
        add_library(reactor-cpp SHARED IMPORTED)
        add_dependencies(reactor-cpp dep-reactor-cpp)
        set_target_properties(reactor-cpp PROPERTIES IMPORTED_LOCATION "${REACTOR_CPP_LIB_DIR}/${REACTOR_CPP_LIB_NAME}")
        
        if (APPLE)
          set(CMAKE_INSTALL_RPATH "@executable_path/../lib")
        else ()
          set(CMAKE_INSTALL_RPATH "${REACTOR_CPP_LIB_DIR}")
        endif ()
        set(CMAKE_BUILD_WITH_INSTALL_RPATH ON)
        
        add_executable(«filename»
          main.cc
          «FOR r : reactors»
              «r.sourceFile»
          «ENDFOR»
          «FOR r : allResources»
              «r.preambleSourceFile»
          «ENDFOR»
        )
        target_include_directories(«filename» PUBLIC
            "${CMAKE_INSTALL_PREFIX}/${CMAKE_INSTALL_INCLUDEDIR}"
            "${PROJECT_SOURCE_DIR}"
        )
        target_link_libraries(«filename» reactor-cpp)
        add_dependencies(«filename» dep-CLI11)

        install(TARGETS «filename» RUNTIME DESTINATION ${CMAKE_INSTALL_BINDIR})
        
        «IF targetCmakeInclude !== null»
            include(«directory»«File.separator»«targetCmakeInclude»)
        «ENDIF»
    '''

    def void doCompile() {
        var makeCmd = newArrayList()
        var cmakeCmd = newArrayList()

        var srcPath = directory + File.separator + "src-gen" + File.separator + filename
        var buildPath = directory + File.separator + "build" + File.separator + filename
        var reactorCppPath = directory + File.separator + "build" + File.separator + "reactor-cpp"

        // Make sure cmake is found in the PATH.
        var cmakeTest = newArrayList()
        var cmake = "cmake"
        cmakeTest.addAll("which", cmake)
        var cmakeTestBuilder = new ProcessBuilder(cmakeTest)
        var cmakeTestReturn = cmakeTestBuilder.start().waitFor()
        if (cmakeTestReturn != 0) {
            // Info on MaxOSX PATH variable here: https://scriptingosx.com/2017/05/where-paths-come-from/
            println("WARNING: cmake not found on PATH: " + cmakeTestBuilder.environment.get("PATH"))
            cmake = "/opt/local/bin/cmake"
            println("Trying " + cmake)
            cmakeTest.clear
            cmakeTest.addAll("which", cmake)
            cmakeTestReturn = cmakeTestBuilder.start().waitFor()
            if (cmakeTestReturn != 0) {
                reportError("cmake not found on PATH nor in /opt/local/bin.\n"
                    + "See https://cmake.org/install to install cmake "
                    + "or adjust the global PATH variable on your platform (e.g. /etc/paths).")
                return
            }
        }
        var buildDir = new File(buildPath)
        if(!buildDir.exists()) buildDir.mkdirs()

        makeCmd.addAll("make", "-j" + Runtime.getRuntime().availableProcessors(), "install")
        cmakeCmd.addAll(cmake, "-DCMAKE_INSTALL_PREFIX=" + directory, "-DREACTOR_CPP_BUILD_DIR=" + reactorCppPath, srcPath)

        println("--- In directory: " + buildDir)
        println("--- Running: " + cmakeCmd.join(' '))
        var cmakeBuilder = new ProcessBuilder(cmakeCmd)
        cmakeBuilder.directory(buildDir)
        var cmakeEnv = cmakeBuilder.environment();
        if(targetCompiler !== null) {
        	cmakeEnv.put("CXX", targetCompiler);
        }

        val cmakeReturnCode = cmakeBuilder.runSubprocess();
        if (cmakeReturnCode != 0) {
            reportError("cmake terminated with an error code!")
        } else if (cmakeReturnCode == 0) {
            // If cmake succeeded, run make.
            println("--- In directory: " + buildDir)
            println("--- Running: " + makeCmd.join(" "))
            var makeBuilder = new ProcessBuilder(makeCmd)
            makeBuilder.directory(buildDir)
            val makeReturnCode = makeBuilder.runSubprocess()

            if (makeReturnCode == 0) {
                println("SUCCESS (compiling generated C++ code)")
                println("Generated source code is in "
                    + directory + File.separator + "src-gen" + File.separator + filename
                )
                println("Compiled binary is in "
                    + directory + File.separator + "bin" + File.separator + filename
                )
            } else {
                reportError("make terminated with an error code!")
            }
        }
    }
    
    /** Generate code for a LF utility header.
     * 
     *  The functions defined in the generated code are required for
     *  the implementation of the after keyword.
     */
    def generateLfutil() '''
        #pragma once
        
        #include <reactor-cpp/reactor-cpp.hh>
        
        namespace lfutil {

        template<class T>
        void after_delay(reactor::Action<T>* action, reactor::Port<T>* port) {
            if constexpr(std::is_void<T>::value) {
                action->schedule();
            } else {
                action->schedule(std::move(port->get()));
            }
        }
        
        template<class T>
        void after_forward(reactor::Action<T>* action, reactor::Port<T>* port) {
            if constexpr(std::is_void<T>::value) {
                port->set();
            } else {
                port->set(std::move(action->get()));
            }
        }

        }
    '''
    
    ////////////////////////////////////////////////
    //// Protected methods
    
    /** Return a set of targets that are acceptable to this generator.
     *  Imported files that are Lingua Franca files must specify targets
     *  in this set or an error message will be reported and the import
     *  will be ignored. The returned set is a set of case-insensitive
     *  strings specifying target names.
     */
    override acceptableTargets() {
        acceptableTargetSet
    }
<<<<<<< HEAD
    
    // FIXME: the following implementations are most certainly incorrect.
    
    override generateDelayBody(Action action, VarRef port) '''
        «IF !action.type.toText(this).endsWith("*")»
            «action.type»* foo = malloc(sizeof(«action.type»));
            *foo = «generateVarRef(port)»;
        «ELSE»
            «action.type»* foo = &«generateVarRef(port)»;
        «ENDIF»
        schedule(«action.name», 0, foo);
    '''
    

    override generateForwardBody(Action action, VarRef port) '''
        set(«generateVarRef(port)», «action.name»_value);
    '''
    
    override timeListTypeInTargetLanguage(ArraySpec spec) {
        throw new UnsupportedOperationException("TODO: auto-generated method stub")
    }
    
    override protected generateVariableSizeArrayInitializer(List<String> list) {
        throw new UnsupportedOperationException("TODO: auto-generated method stub")
    }
    
    override protected generateFixedSizeArrayInitializer(List<String> list) {
        throw new UnsupportedOperationException("TODO: auto-generated method stub")
    }
    
    override protected generateObjectInitializer(List<String> list) {
        throw new UnsupportedOperationException("TODO: auto-generated method stub")
    }
    
=======

    /**
     * Generate code for the body of a reaction that takes an input and
     * schedules an action with the value of that input.
     * @param the action to schedule
     * @param the port to read from
     */
    override generateDelayBody(Action action, VarRef port) {
        // Since we cannot easily decide whether a given type evaluates
        // to void, we leave this job to the target compiler, by calling
        // the template function below.
        '''
        // delay body for «action.name»
        lfutil::after_delay(&«action.name», &«port.name»);
        '''
    }

    /**
     * Generate code for the body of a reaction that is triggered by the
     * given action and writes its value to the given port.
     * @param the action that triggers the reaction
     * @param the port to write to
     */
    override generateForwardBody(Action action, VarRef port)
        // Since we cannot easily decide whether a given type evaluates
        // to void, we leave this job to the target compiler, by calling
        // the template function below.
        '''
        // forward body for «action.name»
        lfutil::after_forward(&«action.name», &«port.name»);
        '''
>>>>>>> c0a8d71e
}<|MERGE_RESOLUTION|>--- conflicted
+++ resolved
@@ -404,11 +404,7 @@
             '''
                 «r.name»(const std::string& name,
                     «IF r == mainReactor»reactor::Environment* environment«ELSE»reactor::Reactor* container«ENDIF»,
-<<<<<<< HEAD
-                    «FOR p : r.parameters SEPARATOR ",\n" AFTER ");"»«p.type.toText(this)» «p.name» = «p.paramInitializer»«ENDFOR»
-=======
-                    «FOR p : r.parameters SEPARATOR ",\n" AFTER ");"»std::add_lvalue_reference<std::add_const<«p.trimmedType»>::type>::type «p.name» = «IF p.ofTimeType»«p.trimmedTime»«ELSE»«p.trimmedValue»«ENDIF»«ENDFOR»
->>>>>>> c0a8d71e
+                    «FOR p : r.parameters SEPARATOR ",\n" AFTER ");"»std::add_lvalue_reference<std::add_const<«p.type.toText(this)»>::type>::type«p.name» = «p.paramInitializer»«ENDFOR»
             '''
         } else {
             if (r == mainReactor) {
@@ -424,11 +420,7 @@
             '''reactor::Duration'''
         } else {
             if (p.type !== null) {
-<<<<<<< HEAD
-                '''const «p.type.toText(this)»'''
-=======
-                '''«p.type.toText.removeCodeDelimiter»'''
->>>>>>> c0a8d71e
+                '''«p.type.toText(this)»'''
             } else {
                 '''/* «p.reportError("Parameter has no type")» */'''
             }
@@ -1021,24 +1013,6 @@
     override acceptableTargets() {
         acceptableTargetSet
     }
-<<<<<<< HEAD
-    
-    // FIXME: the following implementations are most certainly incorrect.
-    
-    override generateDelayBody(Action action, VarRef port) '''
-        «IF !action.type.toText(this).endsWith("*")»
-            «action.type»* foo = malloc(sizeof(«action.type»));
-            *foo = «generateVarRef(port)»;
-        «ELSE»
-            «action.type»* foo = &«generateVarRef(port)»;
-        «ENDIF»
-        schedule(«action.name», 0, foo);
-    '''
-    
-
-    override generateForwardBody(Action action, VarRef port) '''
-        set(«generateVarRef(port)», «action.name»_value);
-    '''
     
     override timeListTypeInTargetLanguage(ArraySpec spec) {
         throw new UnsupportedOperationException("TODO: auto-generated method stub")
@@ -1056,7 +1030,6 @@
         throw new UnsupportedOperationException("TODO: auto-generated method stub")
     }
     
-=======
 
     /**
      * Generate code for the body of a reaction that takes an input and
@@ -1088,5 +1061,4 @@
         // forward body for «action.name»
         lfutil::after_forward(&«action.name», &«port.name»);
         '''
->>>>>>> c0a8d71e
 }