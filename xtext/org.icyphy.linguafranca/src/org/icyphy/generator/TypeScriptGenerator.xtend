/* Generator for TypeScript target. */

/*************
Copyright (c) 2019, The University of California at Berkeley.

Redistribution and use in source and binary forms, with or without modification,
are permitted provided that the following conditions are met:

1. Redistributions of source code must retain the above copyright notice,
   this list of conditions and the following disclaimer.

2. Redistributions in binary form must reproduce the above copyright notice,
   this list of conditions and the following disclaimer in the documentation
   and/or other materials provided with the distribution.

THIS SOFTWARE IS PROVIDED BY THE COPYRIGHT HOLDERS AND CONTRIBUTORS "AS IS" AND ANY
EXPRESS OR IMPLIED WARRANTIES, INCLUDING, BUT NOT LIMITED TO, THE IMPLIED WARRANTIES OF
MERCHANTABILITY AND FITNESS FOR A PARTICULAR PURPOSE ARE DISCLAIMED. IN NO EVENT SHALL
THE COPYRIGHT HOLDER OR CONTRIBUTORS BE LIABLE FOR ANY DIRECT, INDIRECT, INCIDENTAL,
SPECIAL, EXEMPLARY, OR CONSEQUENTIAL DAMAGES (INCLUDING, BUT NOT LIMITED TO,
PROCUREMENT OF SUBSTITUTE GOODS OR SERVICES; LOSS OF USE, DATA, OR PROFITS; OR BUSINESS
INTERRUPTION) HOWEVER CAUSED AND ON ANY THEORY OF LIABILITY, WHETHER IN CONTRACT,
STRICT LIABILITY, OR TORT (INCLUDING NEGLIGENCE OR OTHERWISE) ARISING IN ANY WAY OUT OF
THE USE OF THIS SOFTWARE, EVEN IF ADVISED OF THE POSSIBILITY OF SUCH DAMAGE.
***************/

package org.icyphy.generator

import java.io.File
import java.io.FileOutputStream
import java.util.HashMap
import java.util.HashSet
import java.util.LinkedList
import java.util.List
import java.util.StringJoiner
import org.eclipse.emf.ecore.resource.Resource
import org.eclipse.xtext.generator.IFileSystemAccess2
import org.eclipse.xtext.generator.IGeneratorContext
import org.icyphy.Targets.LoggingLevels
import org.icyphy.TimeValue
import org.icyphy.linguaFranca.Action
import org.icyphy.linguaFranca.Input
import org.icyphy.linguaFranca.Instantiation
import org.icyphy.linguaFranca.Parameter
import org.icyphy.linguaFranca.Port
import org.icyphy.linguaFranca.Reactor
import org.icyphy.linguaFranca.StateVar
import org.icyphy.linguaFranca.TimeUnit
import org.icyphy.linguaFranca.Timer
import org.icyphy.linguaFranca.VarRef
import org.icyphy.linguaFranca.Variable

import static extension org.icyphy.ASTUtils.*
import org.icyphy.InferredType
import org.icyphy.linguaFranca.Reaction
import java.nio.file.Files
import java.nio.file.Paths
import org.icyphy.linguaFranca.Import
import org.eclipse.emf.ecore.resource.ResourceSet
import org.eclipse.emf.common.util.URI

/** Generator for TypeScript target.
 *
 *  @author{Matt Weber <matt.weber@berkeley.edu>}
 *  @author{Edward A. Lee <eal@berkeley.edu>}
 *  @author{Marten Lohstroh <marten@berkeley.edu>}
 *  @author {Christian Menard <christian.menard@tu-dresden.de> 
 */
class TypeScriptGenerator extends GeneratorBase {


    ////////////////////////////////////////////
    //// Private variables

    new () {
        super()
        // set defaults for federate compilation
        this.targetCompiler = "gcc"
        this.targetCompilerFlags = "-O2"
    }

    // Set of acceptable import targets includes only TypeScript.
    val acceptableTargetSet = newHashSet('TypeScript')
    
<<<<<<< HEAD
    // Target filename.
    var configPath = File.separator + "lib" + File.separator + "TS"
    var projectPath = directory + File.separator + filename
    var reactorTSPath = File.separator + "lib" + File.separator +
        "TS" + File.separator + "reactor-ts"
    var srcGenPath = projectPath + File.separator + "src"
    var outPath = projectPath + File.separator + "dist"
    var reactorTSCorePath = reactorTSPath + File.separator + "src" + File.separator
        + "core" + File.separator
    var tscPath = directory + File.separator + "node_modules" +  File.separator 
        + "typescript" +  File.separator + "bin" +  File.separator + "tsc"
=======
    // Path to the generated project directory
    var String projectPath
    
    // Path to reactor-ts files
    var String reactorTSPath
    
    // Path to the src directory
    var String srcGenPath
    
    // Path to the output dist directory
    var String outPath
    
    // Path to a default configuration files
    var String configPath
    
    // Path to core reactor-ts files
    var String reactorTSCorePath
    
    // Path to the tsc command within the node modules directory
    var String tscPath
    
    // Array of .proto filenames in the root directory.
    var HashSet<String> protoFiles = new HashSet<String>()
    
    // FIXME: The CGenerator expects these next two paths to be
    // relative to the directory, not the project folder
    // so for now I just left it that way. A different
    // directory structure for RTI and TS code may be
    // preferable.
        
    // Path to src-gen directory for C code
    var String cSrcGenPath
>>>>>>> 946b713c
    
    // Path to bin directory for compiled C code
    var String cOutPath
    
    // List of validly typed parameters of the main reactor for 
    // custom command line arguments
    var customCLArgs = new HashSet<Parameter>()

    /** Generate TypeScript code from the Lingua Franca model contained by the
     *  specified resource. This is the main entry point for code
     *  generation.
     *  @param resource The resource containing the source code.
     *  @param fsa The file system access (used to write the result).
     *  @param context FIXME: Undocumented argument. No idea what this is.
     */
    override void doGenerate(
        Resource resource,
        IFileSystemAccess2 fsa,
        IGeneratorContext context
    ) {
        super.doGenerate(resource, fsa, context)
        
        // Set variables for paths
        analyzePaths()
        
        // Generate imports for protocol buffer definitions
        // Note that the preamble is generated as part of
        // super.doGenerate.
        generateProtoPreamble()
        
        // Generate command line argument processing code
        generateCLAProcessing()
           
        // Generate code for each reactor. 
        for (r : reactors) {
           r.toDefinition.generateReactor()
        }
<<<<<<< HEAD

        // FIXME: These important files are defined above in two places
        
        // Important files and directories
        var tsFilename = filename + ".ts"
        var jsFilename = filename + ".js"
        projectPath = directory + File.separator + filename
        reactorTSPath = File.separator + "lib" + File.separator +
            "TS" + File.separator + "reactor-ts"
        srcGenPath = projectPath + File.separator + "src"
        outPath = projectPath + File.separator + "dist"
        
        // FIXME: The CGenerator expects these paths to be
        // relative to the directory, not the project folder
        // so for now I just left it that way. A different
        // directory structure for RTI and TS code may be
        // preferable.
        var cSrcGenPath = directory + File.separator + "src-gen"
        var cOutPath = directory + File.separator + "bin"
        reactorTSCorePath = reactorTSPath + File.separator + "src" + File.separator
            + "core" + File.separator
        tscPath = directory + File.separator + "node_modules" +  File.separator 
        + "typescript" +  File.separator + "bin" +  File.separator + "tsc"
=======
>>>>>>> 946b713c
        
        // Create output directories if they don't yet exist
        var dir = new File(projectPath)
        if (!dir.exists()) dir.mkdirs()
        dir = new File(srcGenPath)
        if (!dir.exists()) dir.mkdirs()
        dir = new File(outPath)
        if (!dir.exists()) dir.mkdirs()

        // Perform distinct code generation into distinct files for each federate.
        val baseFilename = filename
        var commonCode = code
        var String federateFilename

        // Every top-level reactor (contained
        // directly by the main reactor) is a federate
        for (federate : federates) {
            
            // Only generate one output if there is no federation.
            if (!federate.isSingleton) {
                federateFilename = baseFilename + '_' + federate.name
                // Clear out previously generated code,
                // but keep the reactor class definitions
                // and the preamble.
                code = new StringBuilder(commonCode)
            } else {
                federateFilename = baseFilename
            }
        
            // Build the instantiation tree if a main reactor is present.
            if (this.mainDef !== null) {
                // Generate main instance, if there is one.
                generateReactorFederated(this.mainDef.reactorClass.toDefinition, federate)
                generateReactorInstance(this.mainDef)
                generateRuntimeStart(this.mainDef) 
            }
        
            // Derive target filename from the .lf filename.
            tsFilename = federateFilename + ".ts";
            jsFilename = federateFilename + ".js";

            // Delete source previously produced by the LF compiler.
            var file = new File(srcGenPath + File.separator + tsFilename)
            if (file.exists) {
                file.delete
            }

            // Delete .js previously output by TypeScript compiler
            file = new File(outPath + File.separator + jsFilename)
            if (file.exists) {
                file.delete
            }

            // Write the generated code to the output file.
            var fOut = new FileOutputStream(
                new File(srcGenPath + File.separator + tsFilename));
            fOut.write(getCode().getBytes())
            fOut.close()
        }

        // Copy the required library files into the src directory
        // so they may be compiled as part of the TypeScript project.
        // This requires that the TypeScript submodule has been installed.
        var reactorTSCoreFiles = newArrayList("reactor.ts", "federation.ts",
            "cli.ts", "command-line-args.d.ts", "command-line-usage.d.ts", 
            "microtime.d.ts", "nanotimer.d.ts", "time.ts", "ulog.d.ts", "util.ts")

        for (file : reactorTSCoreFiles) {
            copyReactorTSCoreFile(srcGenPath, file)
        }
        
        // Only run npm install if we had to copy over the default package.json.
        var boolean runNpmInstall
        var File packageJSONFile = new File(directory + File.separator + "package.json")
        if (packageJSONFile.exists()) {
            runNpmInstall = false
        } else {
            runNpmInstall = true
        }

        // Copy default versions of config files into project if
        // they don't exist.       
        createDefaultConfigFile(directory, "package.json")
        createDefaultConfigFile(projectPath, "tsconfig.json")
        createDefaultConfigFile(projectPath, "babel.config.js")
        
        // NOTE: (IMPORTANT) at least on my mac, the instance of eclipse running this program did not have
        // the complete PATH variable needed to find the command npm. I had
        // to start my eclipse instance from a terminal so eclipse would have the correct environment
        // variables to run this command. Now, executeCommand makes a second
        // attempt to run the command using a bash shell, so if you have a
        // ~/.bash_profile file that specifies suitable paths, the command should
        // work.
        
        // Install npm modules only if the default package.json was copied over.
        
        if (runNpmInstall) {
            var installCmd = newArrayList();
            installCmd.addAll("npm", "install")
            
            if (executeCommand(installCmd, directory) !== 0) {
                reportError(resource.findTarget, "ERROR: npm install command failed."
                    + "\nFor installation instructions, see: https://www.npmjs.com/get-npm")
                return
            }
        }
        
        refreshProject()
        
        // Invoke the protocol buffers compiler on all .proto files in the project directory
        // Assumes protoc compiler has been installed on this machine
        
        // First test if the project directory contains any .proto files
        if (protoFiles.size != 0) {
            // Working example: protoc --plugin=protoc-gen-ts=./node_modules/.bin/protoc-gen-ts --js_out=import_style=commonjs,binary:./generated --ts_out=./generated *.proto
            
            // FIXME: Should we include protoc as a submodule? If so, how to invoke it?
            // protoc is commonly installed in /usr/local/bin, which sadly is not by
            // default on the PATH for a Mac.
            var protocCommand = newArrayList()
            protocCommand.addAll("protoc",
                "--plugin=protoc-gen-ts=./node_modules/.bin/protoc-gen-ts",
                "--js_out=import_style=commonjs,binary:" + outPath,
                "--ts_out=" + srcGenPath
            )
            protocCommand.addAll(protoFiles)
            println("Compiling imported .proto files with command: " + protocCommand.join(" "))
            executeCommand(protocCommand, directory)
            // FIXME: report errors from this command.
        } else {
            println("No .proto files have been imported. Skipping protocol buffer compilation.")
        }
        

        // Invoke the compiler on the generated code.
        
        // Working example: src-gen/Minimal.ts --outDir bin --module CommonJS --target es2018 --esModuleInterop true --lib esnext,dom --alwaysStrict true --strictBindCallApply true --strictNullChecks true
        // Must compile to ES2015 or later and include the dom library.
        // Working command without a tsconfig.json:
        // compileCommand.addAll(tscPath,  relativeSrcFilename, 
        //      "--outDir", "js", "--module", "CommonJS", "--target", "es2018", "--esModuleInterop", "true",
        //      "--lib", "esnext,dom", "--alwaysStrict", "true", "--strictBindCallApply", "true",
        //      "--strictNullChecks", "true");
        
        // FIXME: Perhaps add a compileCommand option to the target directive, as in C.
        // Here, we just use a generic compile command.
        var typeCheckCommand = newArrayList()

        // If $tsc is run with no arguments, it uses the tsconfig file.
        typeCheckCommand.addAll(tscPath)
        
        println("Type checking with command: " + typeCheckCommand.join(" "))
        if (executeCommand(typeCheckCommand, projectPath) != 0) {
            reportError("Type checking failed.")
        } else {
            // Babel will compile TypeScript to JS even if there are type errors
            // so only run compilation if tsc found no problems.
            var babelPath = directory + File.separator + "node_modules" + File.separator + ".bin" + File.separator + "babel"
            // Working command  $./node_modules/.bin/babel src-gen --out-dir js --extensions '.ts,.tsx'
            var compileCommand = newArrayList(babelPath, "src",
                "--out-dir", "dist", "--extensions", ".ts", "--ignore", "**/*.d.ts")
            println("Compiling with command: " + compileCommand.join(" "))
            if (executeCommand(compileCommand, projectPath) !== 0) {
                reportError("Compiler failed.")
            } else {
                println("SUCCESS (compiling generated TypeScript code)")
            }
        }
        
        
        // If this is a federated execution, generate the C RTI
        
        // FIXME: DO THE COMMENT BELOW
        // Also, create two RTI C files, one that launches the federates
        // and one that does not.
        
        if (federates.length > 1) {
            
            // Create C output directories (if they don't exist)            
            dir = new File(cSrcGenPath)
            if (!dir.exists()) dir.mkdirs()
            dir = new File(cOutPath)
            if (!dir.exists()) dir.mkdirs()
            
            createFederateRTI()

            // Copy the required library files into the target file system.
            // This will overwrite previous versions.
            var files = newArrayList("rti.c", "rti.h", "federate.c", "reactor_threaded.c", "reactor.c", "reactor_common.c", "reactor.h", "pqueue.c", "pqueue.h", "util.h", "util.c")

            for (file : files) {
                copyFileFromClassPath(
                    File.separator + "lib" + File.separator + "core" + File.separator + file,
                    cSrcGenPath + File.separator + file
                )
            }
            compileRTI()
        }
    }
    
    override generateDelayBody(Action action, VarRef port) {
        '''actions.«action.name».schedule(0, «generateVarRef(port)» as «getActionType(action)»);'''
    }

    override generateForwardBody(Action action, VarRef port) {
        '''«generateVarRef(port)» = «action.name» as «getActionType(action)»;'''
    }
 
    override String getTargetReference(Parameter param) {
        return '''this.«param.name».get()'''
    }
    
    /** Open a non-Lingua Franca import file at the specified URI
     *  in the specified resource set. Throw an exception if the
     *  file import is not supported. This class imports .proto files
     *  and runs, if possible, the protoc protocol buffer code generator
     *  to produce the required .d.ts and .js files.
     *  @param importStatement The original import statement (used for error reporting).
     *  @param resourceSet The resource set in which to find the file.
     *  @param resolvedURI The URI to import.
     */
    override openForeignImport(Import importStatement, ResourceSet resourceSet, URI resolvedURI) {
        // Unfortunately, the resolvedURI appears to be useless for ordinary files
        // (non-xtext files). Use the original importStatement.importURI
        if (importStatement.importURI.endsWith(".proto")) {
            // Add this file to the list of protocol buffer files to import.
            protoFiles.add(importStatement.importURI)
        } else {
            return reportError(importStatement, "Unsupported imported file type: "
                + importStatement.importURI
            )
        }
        return "OK"
    }
 
    // //////////////////////////////////////////
    // // Code generators.
    
     def generateReactorFederated(Reactor reactor, FederateInstance federate) {
        var reactorConstructor = new StringBuilder()

        pr("// =============== START reactor class " + reactor.name)

        for (p : reactor.preambles ?: emptyList) {
            pr("// *********** From the preamble, verbatim:")
            pr(p.code.toText)
            pr("\n// *********** End of preamble.")
        }
        
        val reactorName = reactor.name + reactor.typeParms?.join('<', ',', '>', [it.toText])
        // NOTE: type parameters that are referenced in ports or actions must extend
        // Present in order for the program to type check.
        if (reactor.isMain()) {
            pr("export class " + reactorName + " extends App {")
        } else if (reactor.isFederated()) {
            pr("export class " + reactorName + " extends FederatedApp {")
        } else {
            pr("export class " + reactorName + " extends Reactor {")
        }
        
        indent()
        
        var arguments = new LinkedList()
        if (reactor.isMain() || reactor.isFederated()) {
            arguments.add("timeout: TimeValue | undefined = undefined")
            arguments.add("keepAlive: boolean = false")
            arguments.add("fast: boolean = false")
        } else {
            arguments.add("parent: Reactor")
        }
        
        // For TS, parameters are arguments of the class constructor.
        for (parameter : reactor.parameters) {
            arguments.add(parameter.initializeParameter)
        }
        
        if (reactor.isMain() || reactor.isFederated()) {
            arguments.add("success?: () => void")
            arguments.add("fail?: () => void")
            pr(reactorConstructor, "constructor (")
            reactorConstructor.indent
            pr(reactorConstructor, arguments.join(', \n'))
            reactorConstructor.unindent
            pr(reactorConstructor, ") {")
            reactorConstructor.indent
            
        } else {
            pr(reactorConstructor, "constructor (")
            reactorConstructor.indent
            pr(reactorConstructor, arguments.join(', \n'))
            reactorConstructor.unindent
            pr(reactorConstructor, ") {")
            reactorConstructor.indent()
        }
        
        var String superCall
        if (reactor.isMain()) {
            superCall = "super(timeout, keepAlive, fast, success, fail);"
        } else if (reactor.isFederated()) {
            superCall = '''
            super(«federate.id», «federationRTIProperties.get('port')», «
                »"«federationRTIProperties.get('host')»", «
                »timeout, keepAlive, fast, success, fail);
            '''
        } else {
            superCall = "super(parent);"
        }
        pr(reactorConstructor, superCall)
        
        // Next handle child reactors instantiations.
        // If the app isn't federated, instantiate all
        // the child reactors. If the app is federated
        
        var List<Instantiation> childReactors;
        if (!reactor.isFederated()) {
            childReactors = reactor.instantiations;
        } else {
            childReactors = new LinkedList<Instantiation>();
            childReactors.add(federate.instantiation)
        }
        
        for (childReactor : childReactors ) {
        pr(childReactor.getName() + ": " + childReactor.reactorClass.name + childReactor.typeParms.join('<', ',', '>', [it | it.toText]))
        
        var childReactorArguments = new StringJoiner(", ");
        childReactorArguments.add("this")
    
        // Iterate through parameters in the order they appear in the
        // reactor class, find the matching parameter assignments in
        // the reactor instance, and write the corresponding parameter
        // value as an argument for the TypeScript constructor
        for (parameter : childReactor.reactorClass.toDefinition.parameters) {
            childReactorArguments.add(parameter.getTargetInitializer(childReactor))
        }
        
        pr(reactorConstructor, "this." + childReactor.getName()
            + " = new " + childReactor.reactorClass.name + 
            "(" + childReactorArguments + ")" )
        }
        
        // Next handle timers.
        for (timer : reactor.timers) {   
            var String timerPeriod
            if (timer.period === null) {
                timerPeriod = "0";
            } else {
                timerPeriod = timer.period.targetValue
            }
            
            var String timerOffset
            if (timer.offset === null) {
                timerOffset = "0";
            } else {

                timerOffset = timer.offset.targetValue

            }

            pr(timer.getName() + ": Timer;")
            pr(reactorConstructor, "this." + timer.getName()
                + " = new Timer(this, " + timerOffset + ", "+ timerPeriod + ");")
            
        }     

        // Create properties for parameters
        for (param : reactor.parameters) {
            pr(param.name + ": Parameter<" + param.targetType + ">;")
            pr(reactorConstructor, "this." + param.name +
                " = new Parameter(" + param.name + ");" )
        }

        // Next handle states.
        for (stateVar : reactor.stateVars) {
            if (stateVar.isInitialized) {
                pr(reactorConstructor, "this." + stateVar.name + ' = ' + 
                    "new State(" + stateVar.targetInitializer + ');');
            } else {
                pr(reactorConstructor, "this." + stateVar.name + ' = ' + 
                    "new State(undefined);");
            }
        }
        
        for (stateVar : reactor.stateVars) {            
            pr(stateVar.name + ': ' + "State<" + stateVar.getTargetType + '>;');            
        }
        // Next handle actions.
        for (action : reactor.actions) {
            // Shutdown actions are handled internally by the
            // TypeScript reactor framework. There would be a
            // duplicate action if we included the one generated
            // by LF.
            if (action.name != "shutdown") {
                pr(action.name + ": Action<" + getActionType(action) + ">;")

                var actionArgs = "this, Origin." + action.origin  
                if (action.minDelay !== null) {
                    // Actions in the TypeScript target are constructed
                    // with an optional minDelay argument which defaults to 0.
                    if (action.minDelay.parameter !== null) {
                        actionArgs+= ", " + action.minDelay.parameter.name
                    } else {
                        actionArgs+= ", " + action.minDelay.targetValue    
                    }
                }
                pr(reactorConstructor, "this." + 
                    action.name + " = new Action<" + getActionType(action) +
                    ">(" + actionArgs  + ");")
            }
        }
        
        // Next handle inputs.
        for (input : reactor.inputs) {
            pr(input.name + ": " + "InPort<" + getPortType(input) + ">;")
            pr(reactorConstructor, "this." + input.name + " = new InPort<"
                + getPortType(input) + ">(this);")
        }
        
        // Next handle outputs.
        for (output : reactor.outputs) {
            pr(output.name + ": " + "OutPort<" + getPortType(output) + ">;")
            pr(reactorConstructor, "this." + output.name + " = new OutPort<"
                + getPortType(output) + ">(this);")
        }
        
        // Next handle connections
        for (connection : reactor.connections) {
            var leftPortName = ""
            if (connection.leftPort.container !== null) {
                leftPortName += connection.leftPort.container.name + "."
            }
            leftPortName += connection.leftPort.variable.name 
            
            var rightPortName = ""
            if (connection.rightPort.container !== null) {
                rightPortName += connection.rightPort.container.name + "."
            }
            rightPortName += connection.rightPort.variable.name 
            
            pr(reactorConstructor, "this._connect(this." + leftPortName + ", this." + rightPortName + ");")
        }
        
        // If the app is federated, register its
        // networkMessageActions with the RTIClient
        if (reactor.isFederated()) {
            // The ID of the receiving port is simply 
            // the position of the action in the networkMessageActions list.
            var fedPortID = 0;
            for (nAction : federate.networkMessageActions) {
                var registration = '''
                this.registerFederatePortAction(«fedPortID», this.«nAction.name»);
                '''
                pr(reactorConstructor, registration)
                fedPortID++
            }
        }
        
        // Next handle reaction instances.
        // If the app is federated, only generate
        // reactions that are contained by that federate
        var List<Reaction> generatedReactions
        if (reactor.isFederated()) {
            generatedReactions = new LinkedList<Reaction>()
            for (reaction : reactor.reactions) {
                if (federate.containsReaction(reactor, reaction)) {
                    generatedReactions.add(reaction)
                }
            }
        } else {
            generatedReactions = reactor.reactions
        }
        
        
        for (reaction : generatedReactions) {
            
            // Determine signature of the react function
            var reactSignature = new StringJoiner(", ")
            reactSignature.add("this")
            
            // The prologue to the react function writes state
            // and parameters to local variables of the same name
            var reactPrologue = new StringBuilder()
            pr(reactPrologue, "const util = this.util;")
            
            // The epilogue to the react function writes local
            // state variables back to the state
            var reactEpilogue = new StringBuilder()
            
            // Assemble react function arguments from sources and effects
            // Arguments are either elements of this reactor, or an object
            // representing a contained reactor with properties corresponding
            // to listed sources and effects.
            
            // If a source or effect is an element of this reactor, add it
            // directly to the reactFunctArgs string. If it isn't, write it 
            // into the containerToArgs map, and add it to the string later.
            var reactFunctArgs = new StringJoiner(", ")
            // Combine triggers and sources into a set
            // so we can iterate over their union
            var triggersUnionSources = new HashSet<VarRef>()
            for (trigger : reaction.triggers) {
                if (!(trigger.startup || trigger.shutdown)) {
                    triggersUnionSources.add(trigger as VarRef)
                }
            }
            for (source : reaction.sources) {
                triggersUnionSources.add(source)
            }
            
            // Create a set of effect names so actions that appear
            // as both triggers/sources and effects can be
            // identified and added to the reaction arguments once.
            // We can't create a set of VarRefs because
            // an effect and a trigger/source with the same name are
            // unequal. 
            // The key of the pair is the effect's container's name,
            // The effect of the pair is the effect's name
            var effectSet = new HashSet<Pair<String, String>>()

            for (effect : reaction.effects) {
                var key = ""; // The container, defaults to an empty string
                var value = effect.variable.name; // The name of the effect
                if (effect.container !== null) {
                    key = effect.container.name
                }
                effectSet.add(new Pair(key, value))
            }

            // Add triggers and sources to the react function
            var containerToArgs = new HashMap<Instantiation, HashSet<Variable>>();           
            for (trigOrSource : triggersUnionSources) {
                // Actions that are both read and scheduled should only
                // appear once as a schedulable effect
                
                var trigOrSourceKey = "" // The default for no container
                var trigOrSourceValue = trigOrSource.variable.name
                if (trigOrSource.container !== null) {
                    trigOrSourceKey = trigOrSource.container.name
                }
                var trigOrSourcePair = new Pair(trigOrSourceKey, trigOrSourceValue)
                 
                if (!effectSet.contains(trigOrSourcePair)) {
                    var reactSignatureElementType = "";
                    
                    if (trigOrSource.variable instanceof Timer) {
                        reactSignatureElementType = "Tag"
                    } else if (trigOrSource.variable instanceof Action) {
                        reactSignatureElementType = getActionType(trigOrSource.variable as Action)
                    } else if (trigOrSource.variable instanceof Port) {
                        reactSignatureElementType = getPortType(trigOrSource.variable as Port)
                    }
                    
                    reactSignature.add('''«trigOrSource.generateArg»: Read<«reactSignatureElementType»>''')
                    reactFunctArgs.add("this." + trigOrSource.generateVarRef)
                    if (trigOrSource.container === null) {
                        pr(reactPrologue, '''let «trigOrSource.variable.name» = «trigOrSource.generateArg».get();''')
                    } else {
                        var args = containerToArgs.get(trigOrSource.container)
                        if (args === null) {
                           // Create the HashSet for the container
                           // and handle it later.
                           args = new HashSet<Variable>();
                           containerToArgs.put(trigOrSource.container, args)
                        }
                        args.add(trigOrSource.variable)
                    }
                }
            }
            var schedActionSet = new HashSet<Action>();
            for (effect : reaction.effects) {
                var functArg = ""                
                var reactSignatureElement = "" + effect.generateArg
                if (effect.variable instanceof Timer) {
                    reportError("A timer cannot be an effect of a reaction")
                } else if (effect.variable instanceof Action){
                    reactSignatureElement += ": Schedule<" + getActionType(effect.variable as Action) + ">"
                    schedActionSet.add(effect.variable as Action)
                } else if (effect.variable instanceof Port){
                    reactSignatureElement += ": ReadWrite<" + getPortType(effect.variable as Port) + ">"
                    if (effect.container === null) {
                        pr(reactEpilogue, "if (" + effect.variable.name + " !== undefined) {")
                        reactEpilogue.indent()
                        pr(reactEpilogue,  "__" + effect.variable.name + ".set(" + effect.variable.name + ");")
                        reactEpilogue.unindent()
                        pr(reactEpilogue, "}")   
                    }
                }

                reactSignature.add(reactSignatureElement)
                
                functArg = "this." + effect.generateVarRef 
                if (effect.variable instanceof Action){
                    reactFunctArgs.add("this.schedulable(" + functArg + ")")
                } else if (effect.variable instanceof Port) {
                    reactFunctArgs.add("this.writable(" + functArg + ")")
                }
                
                if (effect.container === null) {
                    pr(reactPrologue, "let " + effect.variable.name + " = __" + effect.variable.name + ".get();")
                } else {
                    // Hierarchical references are handled later because there
                    // could be references to other members of the same reactor.
                    var args = containerToArgs.get(effect.container)
                    if (args === null) {
                       args = new HashSet<Variable>();
                       containerToArgs.put(effect.container, args)
                    }
                    args.add(effect.variable)
                }
            }
            
            // Iterate through the actions to handle the prologue's
            // "actions" object
            var prologueActionObjectBody = new StringJoiner(", ")
            for (act : schedActionSet) {
                prologueActionObjectBody.add(act.name + ": __" + act.name)
            }
            if (schedActionSet.size > 0) {
                pr(reactPrologue, "let actions = {"
                    + prologueActionObjectBody + "};")
            }
            
            // Add parameters to the react function
            for (param : reactor.parameters) {
                
                // Underscores are added to parameter names to prevent conflict with prologue
                reactSignature.add("__" + param.name + ": Parameter<"
                    + param.targetType + ">")
                reactFunctArgs.add("this." + param.name)
                
                pr(reactPrologue, "let " + param.name + " = __" + param.name + ".get();")
            }
            
            // Add state to the react function
            for (state : reactor.stateVars) {
                // Underscores are added to state names to prevent conflict with prologue
                reactSignature.add("__" + state.name + ": State<"
                    + getStateType(state) + ">")
                reactFunctArgs.add("this." + state.name )
                
                pr(reactPrologue, "let " + state.name + " = __" + state.name + ".get();")
                pr(reactEpilogue, "if (" + state.name + " !== undefined) {")
                reactEpilogue.indent()
                pr(reactEpilogue,  "__" + state.name + ".set(" + state.name + ");")
                reactEpilogue.unindent()
                pr(reactEpilogue, "}")
            }
            
            // Initialize objects to enable hierarchical references.
            for (entry : containerToArgs.entrySet) {
                val initializer = new StringJoiner(", ")
                for (variable : entry.value) {
                    initializer.add('''«variable.name»: __«entry.key.name»_«variable.name».get()''')
                    if (variable instanceof Input) {
                        pr(reactEpilogue, 
                        '''if («entry.key.name».«variable.name» !== undefined) {
                            __«entry.key.name»_«variable.name».set(«entry.key.name».«variable.name»)
                        }''')    
                    }
                }
                pr(reactPrologue, '''let «entry.key.name» = {«initializer»}''')
            }
            
            // Assemble reaction triggers          
            var reactionTriggers = new StringJoiner(",\n") 
            for (trigger : reaction.triggers) {
                if (trigger instanceof VarRef) {
                    reactionTriggers.add("this." + trigger.generateVarRef)

                } else if (trigger.startup) {
                    reactionTriggers.add("this.startup")
                } else if (trigger.shutdown) {
                    reactionTriggers.add("this.shutdown")
                }
            }
            
            
            // Write the reaction itself
            pr(reactorConstructor, "this.addReaction(")//new class<T> extends Reaction<T> {")
            reactorConstructor.indent()
            pr(reactorConstructor, "new Triggers(" + reactionTriggers + "),")
            pr(reactorConstructor, "new Args(" + reactFunctArgs + "),")
            pr(reactorConstructor, "function (" + reactSignature + ") {")
            reactorConstructor.indent()
            pr(reactorConstructor, "// =============== START react prologue")
            pr(reactorConstructor, reactPrologue)
            pr(reactorConstructor, "// =============== END react prologue")
            pr(reactorConstructor, "try {")
            reactorConstructor.indent()
            pr(reactorConstructor, reaction.code.toText)
            reactorConstructor.unindent()
            pr(reactorConstructor, "} finally {")
            reactorConstructor.indent()
            pr(reactorConstructor, "// =============== START react epilogue")
            pr(reactorConstructor, reactEpilogue)
            pr(reactorConstructor, "// =============== END react epilogue")
            reactorConstructor.unindent()
            pr(reactorConstructor, "}")            
            reactorConstructor.unindent()  
            if (reaction.deadline === null) {
                pr(reactorConstructor, "}")
            } else {
                pr(reactorConstructor, "},")
                var deadlineArgs = ""
                if (reaction.deadline.delay.parameter !== null) {
                    deadlineArgs += "this." + reaction.deadline.delay.parameter.name + ".get()"; 
                } else {
                    deadlineArgs += reaction.deadline.delay.targetValue
                }
                pr(reactorConstructor, deadlineArgs + "," )
                pr(reactorConstructor, "function(" + reactSignature + ") {")
                reactorConstructor.indent()
                pr(reactorConstructor, "// =============== START deadline prologue")
                pr(reactorConstructor, reactPrologue)
                pr(reactorConstructor, "// =============== END deadline prologue")
                pr(reactorConstructor, "try {")
                reactorConstructor.indent()
                pr(reactorConstructor, toText(reaction.deadline.code))
                reactorConstructor.unindent()
                pr(reactorConstructor, "} finally {")
                reactorConstructor.indent()
                pr(reactorConstructor, "// =============== START deadline epilogue")
                pr(reactorConstructor, reactEpilogue)
                pr(reactorConstructor, "// =============== END deadline epilogue")
                reactorConstructor.unindent()
                pr(reactorConstructor, "}")  
                reactorConstructor.unindent()
                pr(reactorConstructor, "}")
            }
            reactorConstructor.unindent()
            pr(reactorConstructor, ");")
        }
        reactorConstructor.unindent()
        pr(reactorConstructor, "}")
        pr(reactorConstructor.toString())
        unindent()
        pr("}")
        pr("// =============== END reactor class " + reactor.name)
        pr("")
        
     }
    
    /** Generate a reactor class definition. This version unconditionally
     *  generates the reactor class definition, regardless of the
     *  federate structure.
     *  @param reactor The parsed reactor data structure.
     */
    def generateReactor(Reactor reactor) {
        generateReactorFederated(reactor, null)
    }

    def generateArg(VarRef v) {
        if (v.container !== null) {
            '''__«v.container.name»_«v.variable.name»'''
        } else {
            '''__«v.variable.name»'''
        }
    }

    /** Generate the main app instance. This function is only used once
     *  because all other reactors are instantiated as properties of the
     *  main one.
     *  @param instance A reactor instance.
     */
    def void generateReactorInstance(Instantiation defn) {
        var fullName = defn.name

        // Iterate through parameters in the order they appear in the
        // main reactor class. If the parameter is typed such that it can
        // be a custom command line argument, use the parameter's command line
        // assignment variable ("__CL" + the parameter's name). That variable will
        // be undefined if the command line argument wasn't specified. Otherwise
        // use undefined in the constructor.
        var mainReactorParams = new StringJoiner(", ")
        for (parameter : defn.reactorClass.toDefinition.parameters) {
            
            if (customCLArgs.contains(parameter)) {
                mainReactorParams.add("__CL" + parameter.name)
            } else {
                mainReactorParams.add("undefined")
            }
        }

        pr('// ************* Instance ' + fullName + ' of class ' +
            defn.reactorClass.name)
        
        pr("let __app;")
        pr("if (!__noStart) {")
        indent()
        pr("__app = new "+ fullName + "(__timeout, __keepAlive, __fast, "
            + mainReactorParams + ");")
        unindent()
        pr("}")
    }
    
    /** Generate code to call the _start function on the main App
     *  instance to start the runtime
     *  @param instance A reactor instance.
     */
    def void generateRuntimeStart(Instantiation defn) {
        pr(
        '''// ************* Starting Runtime for «defn.name» + of class «defn.reactorClass.name».
           if (!__noStart && __app) {
               __app._start();
           }
        ''');
    }


    // //////////////////////////////////////////
    // // Protected methods.

    /** Return a set of targets that are acceptable to this generator.
     *  Imported files that are Lingua Franca files must specify targets
     *  in this set or an error message will be reported and the import
     *  will be ignored. The returned set is a set of case-insensitive
     *  strings specifying target names.
     */
    override acceptableTargets() {
        acceptableTargetSet
    }
    
    
    /**
     * Generate code for the body of a reaction that handles input from the network
     * that is handled by the specified action. This base class throws an exception.
     * @param action The action that has been created to handle incoming messages.
     * @param sendingPort The output port providing the data to send.
     * @param receivingPort The ID of the destination port.
     * @param receivingPortID The ID of the destination port.
     * @param sendingFed The sending federate.
     * @param receivingFed The destination federate.
     * @param type The type.
     * @throws UnsupportedOperationException If the target does not support this operation.
     */
    override String generateNetworkReceiverBody(
        Action action,
        VarRef sendingPort,
        VarRef receivingPort,
        int receivingPortID, 
        FederateInstance sendingFed,
        FederateInstance receivingFed,
        InferredType type
    ) {
        return '''
            // FIXME: For now assume the data is a Buffer, but this is not checked.
            // Replace with ProtoBufs or MessagePack.
            if («action.name» !== undefined) {
                «receivingPort.container.name».«receivingPort.variable.name» = «
                    »«action.name»; // defaults to utf8 encoding
            }
        '''
    }
    
    
    /**
     * Generate code for the body of a reaction that handles an output
     * that is to be sent over the network. This base class throws an exception.
     * @param sendingPort The output port providing the data to send.
     * @param receivingPort The ID of the destination port.
     * @param receivingPortID The ID of the destination port.
     * @param sendingFed The sending federate.
     * @param receivingFed The destination federate.
     * @param type The type.
     * @throws UnsupportedOperationException If the target does not support this operation.
     */
    override String generateNetworkSenderBody(
        VarRef sendingPort,
        VarRef receivingPort,
        int receivingPortID, 
        FederateInstance sendingFed,
        FederateInstance receivingFed,
        InferredType type
    ) {
        return '''
            // FIXME: For now assume the data is a Buffer, but this is not checked.
            // Replace with ProtoBufs or MessagePack.
            if («sendingPort.container.name».«sendingPort.variable.name» !== undefined) {
                let buf = Buffer.from(«sendingPort.container.name».«sendingPort.variable.name»)
                this.util.sendRTITimedMessage(buf, «receivingFed.id», «receivingPortID»);
            }
        '''
    } 
       

    /** Generate preamble code that appears in the code generated
     *  file before anything else.
     */
    override generatePreamble() {
        super.generatePreamble
        pr(preamble) 
        pr("") 
    }
    
    /**
     * Generate the code for processing command line arguments 
     */
    private def generateCLAProcessing() {
        // Need to get the main reactor's parameters so they can be made
        // command line arguments
        var Reactor mainReactor
        
        for (reactor : resource.allContents.toIterable.filter(Reactor)) {
            if (reactor.isMain || reactor.isFederated) {
                mainReactor = reactor
            }
        }
        
        // Build the argument spec for commandLineArgs and commandLineUsage
        var customArgs = new StringJoiner(",\n")
        
        // Extend the return type for commandLineArgs
        var clTypeExtension = new StringJoiner(", ")
        
        for (parameter : mainReactor?.parameters ?: emptyList) {
            var String customArgType = null;
            var String customTypeLabel = null;
            var paramType = parameter.targetType
            if (paramType == "string") {
                customCLArgs.add(parameter)
                //clTypeExtension.add(parameter.name + " : string")
                customArgType = "String";
            } else if (paramType == "number") {
                customCLArgs.add(parameter)
                //clTypeExtension.add(parameter.name + " : number")
                customArgType = "Number";
            } else if (paramType == "boolean") {
                customCLArgs.add(parameter)
                //clTypeExtension.add(parameter.name + " : boolean")
                customArgType = "booleanCLAType";
                customTypeLabel = '[true | false]'
            } else if (paramType == "TimeValue") {
                customCLArgs.add(parameter)
                //clTypeExtension.add(parameter.name + " : UnitBasedTimeValue | null")
                customArgType = "unitBasedTimeValueCLAType"
                customTypeLabel = "\'<duration> <units>\'"
            }
            // Otherwise don't add the parameter to customCLArgs
            
            
            if (customArgType !== null) {
                clTypeExtension.add(parameter.name + ": " + paramType)
                if (customTypeLabel !== null) {
                customArgs.add('''
                    { name: '«parameter.name»',
                        type: «customArgType»,
                        typeLabel: "{underline «customTypeLabel»}",
                        description: 'Custom argument. Refer to «sourceFile» for documentation.'
                    }
                    ''')
                } else {
                    customArgs.add('''
                        { name: '«parameter.name»',
                            type: «customArgType»,
                            description: 'Custom argument. Refer to «sourceFile» for documentation.'
                        }
                    ''')  
                }
            }  
        }
        
        var customArgsList = "[\n" + customArgs + "]"
        var clTypeExtensionDef = "{" + clTypeExtension + "}" 
        val setParameters = '''
            // ************* App Parameters
            let __timeout: TimeValue | undefined = «getTimeoutTimeValue»;
            let __keepAlive: boolean = «targetKeepalive»;
            let __fast: boolean = «targetFast»;
            
            let __noStart = false; // If set to true, don't start the app.
            
            // ************* Custom Command Line Arguments
            let __additionalCommandLineArgs : CommandLineOptionSpec = «customArgsList»;
            let __customCommandLineArgs = CommandLineOptionDefs.concat(__additionalCommandLineArgs);
            let __customCommandLineUsageDefs = CommandLineUsageDefs;
            type __customCLTypeExtension = «clTypeExtensionDef»;
            __customCommandLineUsageDefs[1].optionList = __customCommandLineArgs;
            const __clUsage = commandLineUsage(__customCommandLineUsageDefs);
                         
            // Set App parameters using values from the constructor or command line args.
            // Command line args have precedence over values from the constructor
            let __processedCLArgs: ProcessedCommandLineArgs & __customCLTypeExtension;
            try {
                __processedCLArgs =  commandLineArgs(__customCommandLineArgs) as ProcessedCommandLineArgs & __customCLTypeExtension;
            } catch (e){
                Log.global.error(__clUsage);
                throw new Error("Command line argument parsing failed with: " + e);
            }
            
            // Fast Parameter
            if (__processedCLArgs.fast !== undefined) {
                if (__processedCLArgs.fast !== null) {
                    __fast = __processedCLArgs.fast;
                } else {
                    Log.global.error(__clUsage);
                    throw new Error("'fast' command line argument is malformed.");
                }
            }
            
            // KeepAlive parameter
            if (__processedCLArgs.keepalive !== undefined) {
                if (__processedCLArgs.keepalive !== null) {
                    __keepAlive = __processedCLArgs.keepalive;
                } else {
                    Log.global.error(__clUsage);
                    throw new Error("'keepalive' command line argument is malformed.");
                }
            }
            
            // Timeout parameter
            if (__processedCLArgs.timeout !== undefined) {
                if (__processedCLArgs.timeout !== null) {
                    __timeout = __processedCLArgs.timeout;
                } else {
                    Log.global.error(__clUsage);
                    throw new Error("'timeout' command line argument is malformed.");
                }
            }
            
            // Logging parameter (not a constructor parameter, but a command line option)
            if (__processedCLArgs.logging !== undefined) {
                if (__processedCLArgs.logging !== null) {
                    Log.global.level = __processedCLArgs.logging;
                } else {
                    Log.global.error(__clUsage);
                    throw new Error("'logging' command line argument is malformed.");
                }
            } else {
                Log.global.level = Log.levels.«getLoggingLevel»; // Default from target property.
            }
            
            // Help parameter (not a constructor parameter, but a command line option)
            // NOTE: this arg has to be checked after logging, because the help mode should
            // suppress debug statements from it changes logging
            if (__processedCLArgs.help === true) {
                Log.global.error(__clUsage);
                __noStart = true;
                // Don't execute the app if the help flag is given.
            }
            
            // Now the logging property has been set to its final value,
            // log information about how command line arguments were set,
            // but only if not in help mode.
            
            // Runtime command line arguments 
            if (__processedCLArgs.fast !== undefined && __processedCLArgs.fast !== null
                && !__noStart) {
                Log.global.info("'fast' property overridden by command line argument.");
            }
            if (__processedCLArgs.keepalive !== undefined && __processedCLArgs.keepalive !== null
                && !__noStart) {
                Log.global.info("'keepalive' property overridden by command line argument.");
            }
            if (__processedCLArgs.timeout !== undefined && __processedCLArgs.timeout !== null
                && !__noStart) {
                Log.global.info("'timeout' property overridden by command line argument.");
            }
            if (__processedCLArgs.logging !== undefined && __processedCLArgs.logging !== null
                && !__noStart) {
                 Log.global.info("'logging' property overridden by command line argument.");
            }
            
            // Custom command line arguments
            «logCustomCLArgs()»
            
            // Assign custom command line arguments
            «assignCustomCLArgs()»
        '''
        
        pr(setParameters)
        
    }
    
    /**
     * Assign results of parsing custom command line arguments
     */
    private def assignCustomCLArgs() {
        var code = new StringJoiner("\n")
        for (parameter : customCLArgs) {
            code.add('''
                let __CL«parameter.name»: «parameter.targetType» | undefined = undefined;
                if (__processedCLArgs.«parameter.name» !== undefined) {
                    if (__processedCLArgs.«parameter.name» !== null) {
                        __CL«parameter.name» = __processedCLArgs.«parameter.name»;
                    } else {
                        Log.global.error(__clUsage);
                        throw new Error("Custom '«parameter.name»' command line argument is malformed.");
                    }
                }
            ''')
        }
        code.toString()
    }
    
    /**
     * Generate code for extracting custom command line arguments
     * from the object returned from commandLineArgs
     */
    private def logCustomCLArgs() {
        var code = new StringJoiner("\n")
        for (parameter : customCLArgs) {
            // We can't allow the programmer's parameter names
            // to cause the generation of variables with a "__" prefix
            // because they could collide with other variables.
            // So prefix variables created here with __CL
            code.add('''
                if (__processedCLArgs.«parameter.name» !== undefined && __processedCLArgs.«parameter.name» !== null
                    && !__noStart) {
                    Log.global.info("'«parameter.name»' property overridden by command line argument.");
                }
            ''')
        }
        code.toString()
    }


    /** Given a representation of time that may possibly include units,
     *  return a string that TypeScript can recognize as a value.
     *  @param time Literal that represents a time value.
     *  @param unit Enum that denotes units
     *  @return A string, as "[ timeLiteral, TimeUnit.unit]" .
     */
    override timeInTargetLanguage(TimeValue value) {
        if (value.unit != TimeUnit.NONE) {
            "new UnitBasedTimeValue(" + value.time + ", TimeUnit." + value.unit + ")"
        } else {
            // The default time unit for TypeScript is msec.
            "new UnitBasedTimeValue(" + value.time + ", TimeUnit.msec)" // FIXME: times should always have units associated with them.
        }
    }

    // //////////////////////////////////////////
    // // Private methods.
    
    private def analyzePaths() {
        // Important files and directories
        projectPath = directory + File.separator + filename
        reactorTSPath = File.separator + "lib" + File.separator +
            "TS" + File.separator + "reactor-ts"
        srcGenPath = projectPath + File.separator + "src"
        outPath = projectPath + File.separator + "dist"
        configPath = File.separator + "lib" + File.separator + "TS"
        
        // FIXME: The CGenerator expects these paths to be
        // relative to the directory, not the project folder
        // so for now I just left it that way. A different
        // directory structure for RTI and TS code may be
        // preferable.
        cSrcGenPath = directory + File.separator + "src-gen"
        cOutPath = directory + File.separator + "bin"
        reactorTSCorePath = reactorTSPath + File.separator + "src" + File.separator
            + "core" + File.separator
        tscPath = directory + File.separator + "node_modules" +  File.separator 
        + "typescript" +  File.separator + "bin" +  File.separator + "tsc"
    }
    
    /**
     * Generate the part of the preamble that is determined
     * by imports to .proto files in the root directory
     */
     private def generateProtoPreamble() {
        pr("// Imports for protocol buffers")
        // Generate imports for .proto files
        for (protoImport : protoFiles) {
            // Remove the .proto suffix
            var protoName = protoImport.substring(0, protoImport.length - 6)
            var protoFileName = protoName + "_pb"
            var protoImportLine = '''
                import * as «protoName» from ".«File.separator»«protoFileName»"
            '''
            pr(protoImportLine)  
        }
        pr("")  
     }  
    
    
    /** Look for a "logging" target property and return
     *  the appropriate logging level. This level is a
     *  subset of Log.level enum from the ulog module
     *  https://www.npmjs.com/package/ulog. Logged messages
     *  will display if the level of the message <= the logging level.
     *  For now, these log levels are:
     *  Error < Warn < Info < Log < Debug.
     *  The case of the level when expressed as a target property
     *  doesn't matter, but the return value from this function is
     *  in all caps.
     *  @return The logging target property's value in all caps.
     */
    private def getLoggingLevel() {
        if (targetLoggingLevel === null) {
            LoggingLevels.ERROR.toString
        } else {
            targetLoggingLevel
        }
    }
    
    /** Copy the designated file from reactor-ts core into the target
     *  directory.
     *  @param targetPath The path to where the copied file will be placed.
     *  @param filename The path to the file from reactor-ts core to copy.
     */
    private def copyReactorTSCoreFile(String targetPath, String filename) {
        copyFileFromClassPath(
            reactorTSCorePath + filename,
            targetPath + File.separator + filename
        )
    }
    
    /** If the given filename doesn't already exist in the targetPath
     *  create it by copying over the default from /lib/TS/. Do nothing
     *  if the file already exists because we don't want to overwrite custom
     *  user-specified configurations. 
     *  @param targetPath The path to the where the file will be copied.
     *  @param filename The name of the file for which to create a default in
     *    the root of the project directory
     *  @return true if the file was created, false otherwise.
     */
    private def createDefaultConfigFile(String targetPath, String filename) {
        var File defaultFile = new File(targetPath + File.separator + filename)
        val libFile = configPath + File.separator + filename
        if(!defaultFile.exists()){
            println(filename + " does not already exist for this project."
                + " Copying over default from " + libFile)
            copyFileFromClassPath(libFile, targetPath + File.separator + filename)
        } else {
            println("This project already has " + targetPath + File.separator + filename)
        }
    }


    /** Return a TS type for the type of the specified state.
     *  If there are code delimiters around it, those are removed.
     *  If the type is "time", then it is converted to "TimeValue".
     *  If state is a parameter, get the parameter's type.
     *  If the state doesn't have a type, type it as 'unknown'
     *  @param state The state.
     *  @return The TS type.
     */
    private def getStateType(StateVar state) {
        state.getTargetType
    }
    
    /**
     * Return a TS type for the specified action.
     * If the type has not been specified, return
     * "Present" which is the base type for Actions.
     * @param action The action
     * @return The TS type.
     */
    private def getActionType(Action action) {
        if (action.type !== null) {
            return action.type.targetType
        } else {
            return "Present"    
        }
    }
    
     /**
     * Return a TS type for the specified port.
     * If the type has not been specified, return
     * "Present" which is the base type for ports.
     * @param port The port
     * @return The TS type.
     */
    private def getPortType(Port port) {
        if (port.type !== null) {
            return port.type.targetType
        } else {
            return "Present"    
        }
    }


    def String getTargetInitializer(StateVar state) {
        '''«FOR init : state.initializerList SEPARATOR ", "»«init»«ENDFOR»'''
    }

    def private String getTargetInitializerHelper(Parameter param,
        List<String> list) {
        if (list.size == 0) {
            param.reportError("Parameters must have a default value!")
        } else if (list.size == 1) {
            return list.get(0)
        } else {
            '''[«FOR init : list SEPARATOR ", "»«init»«ENDFOR»]'''
        }
    }

    def String getTargetInitializer(Parameter param) {
        return getTargetInitializerHelper(param, param.initializerList)
    }

    def String getTargetInitializer(Parameter param, Instantiation i) {
        return '''«getTargetInitializerHelper(param, param.getInitializerList(i))»'''
    }

	def initializeParameter(Parameter p) 
		'''«p.name»: «p.targetType» = «p.getTargetInitializer()»'''
    
    override getTargetType(StateVar s) {
        val type = super.getTargetType(s)
        if (!s.isInitialized) {
        	type + " | undefined"
        } else {
        	type
        }
    }
    
    private def getTimeoutTimeValue() {
        if (targetTimeout >= 0) {
            return timeInTargetLanguage(new TimeValue(targetTimeout, targetTimeoutUnit))
        } else {
            return "undefined"
        }
    }

    static val reactorLibPath = "." + File.separator + "reactor"
    static val federationLibPath = "." + File.separator + "federation"
    static val timeLibPath =  "." + File.separator + "time"
    static val utilLibPath =  "." + File.separator + "util"
    static val cliLibPath =  "." + File.separator + "cli"
    static val preamble = 
'''import commandLineArgs from 'command-line-args'
import commandLineUsage from 'command-line-usage'
import {Args, Present, Parameter, State, Variable, Priority, Mutation, Read, Triggers, ReadWrite, Write, Named, Reaction, Action, Startup, Schedule, Timer, Reactor, Port, OutPort, InPort, App} from '«reactorLibPath»'
import {FederatedApp} from '«federationLibPath»'
import {TimeUnit, TimeValue, UnitBasedTimeValue, Tag, Origin} from '«timeLibPath»'
import {Log} from '«utilLibPath»'
import {ProcessedCommandLineArgs, CommandLineOptionDefs, CommandLineUsageDefs, CommandLineOptionSpec, unitBasedTimeValueCLAType, booleanCLAType} from '«cliLibPath»'

'''
        
    override String getTargetTimeType() {
        "TimeValue"
    }
    
    override String getTargetUndefinedType() {
        "unknown"
    }
    
    override String getTargetFixedSizeListType(String baseType, Integer size) {
        '''Array(«size»)<«baseType»>'''
    }
    
    override String getTargetVariableSizeListType(String baseType) {
        '''Array<«baseType»>'''
    }
    
    override supportsGenerics() {
        true
    }
    
    override String generateDelayGeneric()
        '''T extends Present'''

}<|MERGE_RESOLUTION|>--- conflicted
+++ resolved
@@ -36,6 +36,7 @@
 import org.eclipse.emf.ecore.resource.Resource
 import org.eclipse.xtext.generator.IFileSystemAccess2
 import org.eclipse.xtext.generator.IGeneratorContext
+import org.icyphy.InferredType
 import org.icyphy.Targets.LoggingLevels
 import org.icyphy.TimeValue
 import org.icyphy.linguaFranca.Action
@@ -43,6 +44,7 @@
 import org.icyphy.linguaFranca.Instantiation
 import org.icyphy.linguaFranca.Parameter
 import org.icyphy.linguaFranca.Port
+import org.icyphy.linguaFranca.Reaction
 import org.icyphy.linguaFranca.Reactor
 import org.icyphy.linguaFranca.StateVar
 import org.icyphy.linguaFranca.TimeUnit
@@ -51,13 +53,6 @@
 import org.icyphy.linguaFranca.Variable
 
 import static extension org.icyphy.ASTUtils.*
-import org.icyphy.InferredType
-import org.icyphy.linguaFranca.Reaction
-import java.nio.file.Files
-import java.nio.file.Paths
-import org.icyphy.linguaFranca.Import
-import org.eclipse.emf.ecore.resource.ResourceSet
-import org.eclipse.emf.common.util.URI
 
 /** Generator for TypeScript target.
  *
@@ -82,19 +77,6 @@
     // Set of acceptable import targets includes only TypeScript.
     val acceptableTargetSet = newHashSet('TypeScript')
     
-<<<<<<< HEAD
-    // Target filename.
-    var configPath = File.separator + "lib" + File.separator + "TS"
-    var projectPath = directory + File.separator + filename
-    var reactorTSPath = File.separator + "lib" + File.separator +
-        "TS" + File.separator + "reactor-ts"
-    var srcGenPath = projectPath + File.separator + "src"
-    var outPath = projectPath + File.separator + "dist"
-    var reactorTSCorePath = reactorTSPath + File.separator + "src" + File.separator
-        + "core" + File.separator
-    var tscPath = directory + File.separator + "node_modules" +  File.separator 
-        + "typescript" +  File.separator + "bin" +  File.separator + "tsc"
-=======
     // Path to the generated project directory
     var String projectPath
     
@@ -127,7 +109,6 @@
         
     // Path to src-gen directory for C code
     var String cSrcGenPath
->>>>>>> 946b713c
     
     // Path to bin directory for compiled C code
     var String cOutPath
@@ -165,32 +146,6 @@
         for (r : reactors) {
            r.toDefinition.generateReactor()
         }
-<<<<<<< HEAD
-
-        // FIXME: These important files are defined above in two places
-        
-        // Important files and directories
-        var tsFilename = filename + ".ts"
-        var jsFilename = filename + ".js"
-        projectPath = directory + File.separator + filename
-        reactorTSPath = File.separator + "lib" + File.separator +
-            "TS" + File.separator + "reactor-ts"
-        srcGenPath = projectPath + File.separator + "src"
-        outPath = projectPath + File.separator + "dist"
-        
-        // FIXME: The CGenerator expects these paths to be
-        // relative to the directory, not the project folder
-        // so for now I just left it that way. A different
-        // directory structure for RTI and TS code may be
-        // preferable.
-        var cSrcGenPath = directory + File.separator + "src-gen"
-        var cOutPath = directory + File.separator + "bin"
-        reactorTSCorePath = reactorTSPath + File.separator + "src" + File.separator
-            + "core" + File.separator
-        tscPath = directory + File.separator + "node_modules" +  File.separator 
-        + "typescript" +  File.separator + "bin" +  File.separator + "tsc"
-=======
->>>>>>> 946b713c
         
         // Create output directories if they don't yet exist
         var dir = new File(projectPath)
@@ -229,8 +184,8 @@
             }
         
             // Derive target filename from the .lf filename.
-            tsFilename = federateFilename + ".ts";
-            jsFilename = federateFilename + ".js";
+            val tsFilename = federateFilename + ".ts";
+            val jsFilename = federateFilename + ".js";
 
             // Delete source previously produced by the LF compiler.
             var file = new File(srcGenPath + File.separator + tsFilename)
@@ -401,29 +356,6 @@
  
     override String getTargetReference(Parameter param) {
         return '''this.«param.name».get()'''
-    }
-    
-    /** Open a non-Lingua Franca import file at the specified URI
-     *  in the specified resource set. Throw an exception if the
-     *  file import is not supported. This class imports .proto files
-     *  and runs, if possible, the protoc protocol buffer code generator
-     *  to produce the required .d.ts and .js files.
-     *  @param importStatement The original import statement (used for error reporting).
-     *  @param resourceSet The resource set in which to find the file.
-     *  @param resolvedURI The URI to import.
-     */
-    override openForeignImport(Import importStatement, ResourceSet resourceSet, URI resolvedURI) {
-        // Unfortunately, the resolvedURI appears to be useless for ordinary files
-        // (non-xtext files). Use the original importStatement.importURI
-        if (importStatement.importURI.endsWith(".proto")) {
-            // Add this file to the list of protocol buffer files to import.
-            protoFiles.add(importStatement.importURI)
-        } else {
-            return reportError(importStatement, "Unsupported imported file type: "
-                + importStatement.importURI
-            )
-        }
-        return "OK"
     }
  
     // //////////////////////////////////////////
