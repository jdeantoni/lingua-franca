/**
 * @file
 * @author Edward A. Lee (eal@berkeley.edu)
 *
 * @section LICENSE
Copyright (c) 2020, The University of California at Berkeley.

Redistribution and use in source and binary forms, with or without modification,
are permitted provided that the following conditions are met:

1. Redistributions of source code must retain the above copyright notice,
   this list of conditions and the following disclaimer.

2. Redistributions in binary form must reproduce the above copyright notice,
   this list of conditions and the following disclaimer in the documentation
   and/or other materials provided with the distribution.

THIS SOFTWARE IS PROVIDED BY THE COPYRIGHT HOLDERS AND CONTRIBUTORS "AS IS" AND ANY
EXPRESS OR IMPLIED WARRANTIES, INCLUDING, BUT NOT LIMITED TO, THE IMPLIED WARRANTIES OF
MERCHANTABILITY AND FITNESS FOR A PARTICULAR PURPOSE ARE DISCLAIMED. IN NO EVENT SHALL
THE COPYRIGHT HOLDER OR CONTRIBUTORS BE LIABLE FOR ANY DIRECT, INDIRECT, INCIDENTAL,
SPECIAL, EXEMPLARY, OR CONSEQUENTIAL DAMAGES (INCLUDING, BUT NOT LIMITED TO,
PROCUREMENT OF SUBSTITUTE GOODS OR SERVICES; LOSS OF USE, DATA, OR PROFITS; OR BUSINESS
INTERRUPTION) HOWEVER CAUSED AND ON ANY THEORY OF LIABILITY, WHETHER IN CONTRACT,
STRICT LIABILITY, OR TORT (INCLUDING NEGLIGENCE OR OTHERWISE) ARISING IN ANY WAY OUT OF
THE USE OF THIS SOFTWARE, EVEN IF ADVISED OF THE POSSIBILITY OF SUCH DAMAGE.

 * @section DESCRIPTION
 * Utility functions for a federate in a federated execution.
 * The main entry point is synchronize_with_other_federates().
 */

#include <stdio.h>
#include <stdlib.h>
#include <errno.h>      // Defined perror(), errno
#include <sys/socket.h>
#include <netinet/in.h> // Defines struct sockaddr_in
#include <arpa/inet.h>  // inet_ntop & inet_pton
#include <unistd.h>     // Defines read(), write(), and close()
#include <netdb.h>      // Defines gethostbyname().
#include <strings.h>    // Defines bzero().
#include <pthread.h>
#include <assert.h>
#include "net_util.c"   // Defines network functions.
#include "rti.h"        // Defines TIMESTAMP.
#include "reactor.h"    // Defines instant_t.

// Error messages.
char* ERROR_SENDING_HEADER = "ERROR sending header information to federate via RTI";
char* ERROR_SENDING_MESSAGE = "ERROR sending message to federate via RTI";

// Mutex lock held while performing socket operations.
pthread_mutex_t socket_mutex = PTHREAD_MUTEX_INITIALIZER;

/**
<<<<<<< HEAD
 * The ID of this federate as assigned when the generated function
 * __initialize_trigger_objects() is called
 * (@see xtext/org.icyphy.linguafranca/src/org/icyphy/generator/CGenerator.xtend).
 */
ushort _lf_my_fed_id = 0;

/**
 * The TCP socket descriptor for this federate to communicate with the RTI.
=======
 * The socket descriptor for this federate to communicate with the RTI.
>>>>>>> 25d71109
 * This is set by connect_to_rti(), which must be called before other
 * functions that communicate with the rti are called.
 */
int _lf_rti_socket_TCP = -1;

/**
 * The UDP socket descriptor for this federate to communicate with the RTI.
 * This is set by connect_to_rti(), which must be called before other
 * functions that communicate with the rti are called.
 */
int _lf_rti_socket_UDP = -1;

/**
 * Number of inbound physical connections to the federate.
 * This can be either physical connections, or logical connections
 * in the decentralized coordination, or both.
 */
int _lf_number_of_inbound_p2p_connections;

/**
 * Number of outbound peer-to-peer connections from the federate.
 * This can be either physical connections, or logical connections
 * in the decentralized coordination, or both.
 */
int _lf_number_of_outbound_p2p_connections;

/**
 * An array that holds the socket descriptors for inbound
 * connections from each federate. The index will be the federate
 * ID of the remote sending federate. This is initialized at startup
 * to -1 and is set to a socket ID by handle_p2p_connections_from_federates()
 * when the socket is opened.
 * 
 * @note There will not be an inbound socket unless a physical connection
 * or a p2p logical connection (by setting the coordination target property 
 * to "distributed") is specified in the Lingua Franca program where this 
 * federate is the destination. Multiple incoming p2p connections from the 
 * same remote federate will use the same socket.
 */
int _lf_federate_sockets_for_inbound_p2p_connections[NUMBER_OF_FEDERATES];

/**
 * An array that holds the socket descriptors for outbound physical
 * connections to each remote federate. The index will be the federate
 * ID of the remote receiving federate. This is initialized at startup
 * to -1 and is set to a socket ID by connect_to_federate()
 * when the socket is opened.
 * 
 * @note This federate will not open an outbound socket unless a physical
 * connection or a p2p logical connection (by setting the coordination target
 * property to "distributed") is specified in the Lingua Franca
 * program where this federate acts as the source. Multiple outgoing p2p 
 * connections to the same remote federate will use the same socket.
 */
int _lf_federate_sockets_for_outbound_p2p_connections[NUMBER_OF_FEDERATES];

/**
 * Thread ID for a thread that accepts sockets and then supervises
 * listening to those sockets for incoming P2P (physical) connections.
 */
pthread_t _lf_inbound_p2p_handling_thread_id;

/**
 * A socket descriptor for the socket server of the federate.
 * This is assigned in create_server().
 * This socket is used to listen to incoming physical connections from
 * remote federates. Once an incoming connection is accepted, the
 * opened socket will be stored in
 * _lf_federate_sockets_for_inbound_p2p_connections.
 */
int _lf_server_socket;

/**
 * The port used for the server socket 
 * to listen for messages from other federates.
 * The federate informs the RTI of this port once
 * it has created its socket server by sending
 * an ADDRESS_AD message (@see rti.h).
 */
int _lf_server_port = -1;

/** 
 * Keep a record of connection statistics
 * and the remote physical clock of the RTI.
 */
socket_stat_t _lf_rti_socket_stat = {
    .remote_physical_clock_snapshot_T1 = NEVER,
    .local_physical_clock_snapshot_T2 = NEVER,
    .local_delay = 0LL,
    .received_T4_messages_in_current_sync_window = 0,
    .history = 0LL
};

/** 
 * Thread that listens for inputs from other federates.
 * This thread listens for messages of type P2P_TIMED_MESSAGE 
 * from the specified peer federate and calls schedule to 
 * schedule an event. If an error occurs or an EOF is received 
 * from the peer, then this procedure returns, terminating the 
 * thread.
 * @param fed_id_ptr A pointer to a ushort containing federate ID being listened to.
 *  This procedure frees the memory pointed to before returning.
 */
void* listen_to_federates(void* args);

/** 
 * Create a server to listen to incoming physical
 * connections from remote federates. This function
 * only handles the creation of the server socket.
 * The reserved port for the server socket is then
 * sent to the RTI by sending an ADDRESS_AD message 
 * (@see rti.h). This function expects no response
 * from the RTI.
 * 
 * If a port is specified by the user, that will be used
 * as the only possibility for the server. This function
 * will fail if that port is not available. If a port is not
 * specified, the STARTING_PORT (@see rti.h) will be used.
 * The function will keep incrementing the port in this case 
 * until the number of tries reaches PORT_RANGE_LIMIT.
 * 
 * @note This function is similar to create_server(...) in rti.c.
 * However, it contains specific log messages for the peer to
 * peer connections between federates. It also additionally 
 * sends an address advertisement (ADDRESS_AD) message to the
 * RTI informing it of the port.
 * 
 * @param specified_port The specified port by the user.
 */
void create_server(int specified_port) {
    int port = specified_port;
    if (specified_port == 0) {
        // Use the default starting port.
        port = STARTING_PORT;
    }
    DEBUG_PRINT("Attempting to create a socket server on port %d.", port);
    // Create an IPv4 socket for TCP (not UDP) communication over IP (0).
    int socket_descriptor = socket(AF_INET, SOCK_STREAM, 0);
    if (socket_descriptor < 0) {
        error_print_and_exit("Failed to obtain a socket server.");
    }

    // Server file descriptor.
    struct sockaddr_in server_fd;
    // Zero out the server address structure.
    bzero((char*)&server_fd, sizeof(server_fd));

    server_fd.sin_family = AF_INET;            // IPv4
    server_fd.sin_addr.s_addr = INADDR_ANY;    // All interfaces, 0.0.0.0.
    // Convert the port number from host byte order to network byte order.
    server_fd.sin_port = htons(port);

    int result = bind(
            socket_descriptor,
            (struct sockaddr *) &server_fd,
            sizeof(server_fd));
    // If the binding fails with this port and no particular port was specified
    // in the LF program, then try the next few ports in sequence.
    while (result != 0
            && specified_port == 0
            && port >= STARTING_PORT
            && port <= STARTING_PORT + PORT_RANGE_LIMIT) {
        printf("Failed to get port %d. Trying %d\n", port, port + 1);
        port++;
        server_fd.sin_port = htons(port);
        result = bind(
                socket_descriptor,
                (struct sockaddr *) &server_fd,
                sizeof(server_fd));
    }
    if (result != 0) {
        if (specified_port == 0) {
            error_print_and_exit("Failed to bind socket. Cannot find a usable port. \
                                 Consider increasing PORT_RANGE_LIMIT in federate.c");
        } else {
            error_print_and_exit("Failed to bind socket. Specified port is not available. \
                                 Consider leaving the port unspecified");
        }
    }
    DEBUG_PRINT("Server started using port %d.", port);

    // Enable listening for socket connections.
    // The second argument is the maximum number of queued socket requests,
    // which according to the Mac man page is limited to 128.
    listen(socket_descriptor, 128);

    // Set the global server port
    _lf_server_port = port;

    // Send the server port number to the RTI
    // on an ADDRESS_AD message (@see rti.h).
    unsigned char buffer[sizeof(int) + 1];
    buffer[0] = ADDRESS_AD;
    encode_int(_lf_server_port, &(buffer[1]));
<<<<<<< HEAD
    write_to_socket(_lf_rti_socket_TCP, sizeof(int) + 1, (unsigned char*)buffer,
                    "Federate %d failed to send address advertisement.", _lf_my_fed_id);
    DEBUG_PRINT("Federate %d sent port %d to the RTI.\n", _lf_my_fed_id, _lf_server_port);
=======
    write_to_socket(_lf_rti_socket, sizeof(int) + 1, (unsigned char*)buffer,
                    "Failed to send address advertisement.");
    DEBUG_PRINT("Sent port %d to the RTI.", _lf_server_port);
>>>>>>> 25d71109

    // Set the global server socket
    _lf_server_socket = socket_descriptor;
}

/**
 * Send a message to another federate directly or via the RTI.
 * 
 * @note This function is similar to send_time_message() except that it
 *  does not deal with time and timed_messages.
 * 
 * @param additional_delay The offset applied to the timestamp
 *  using after. The additional delay will be greater or equal to zero
 *  if an after is used on the connection. If no after is given in the
 *  program, -1 is passed.
 * @param socket The socket to send the message on
 * @param message_type The type of the message being sent. 
 *  Currently can be TIMED_MESSAGE for messages sent via
 *  RTI or P2P_TIMED_MESSAGE for messages sent between
 *  federates.
 * @param port The ID of the destination port.
 * @param federate The ID of the destination federate.
 * @param length The message length.
 * @param message The message.
 */
void send_message(int socket,
                  int message_type,
                  unsigned int port,
                  unsigned int federate,
                  size_t length,
                  unsigned char* message) {
    assert(port < 65536);
    assert(federate < 65536);
    unsigned char header_buffer[1 + sizeof(ushort) + sizeof(ushort) + sizeof(int)];
    // First byte identifies this as a timed message.
    header_buffer[0] = message_type;
    // Next two bytes identify the destination port.
    // NOTE: Send messages little endian, not big endian.
    encode_ushort(port, &(header_buffer[1]));

    // Next two bytes identify the destination federate.
    encode_ushort(federate, &(header_buffer[1 + sizeof(ushort)]));

    // The next four bytes are the message length.
    encode_int(length, &(header_buffer[1 + sizeof(ushort) + sizeof(ushort)]));

    DEBUG_PRINT("Sending message to federate %d.", federate);

    // Header:  message_type + port_id + federate_id + length of message + timestamp + microstep
    const int header_length = 1 + sizeof(ushort) + sizeof(ushort) + sizeof(int);
    // Use a mutex lock to prevent multiple threads from simultaneously sending.
<<<<<<< HEAD
    // DEBUG_PRINT("Federate %d pthread_mutex_lock send_timed", _lf_my_fed_id);
    pthread_mutex_lock(&socket_mutex);
    // DEBUG_PRINT("Federate %d pthread_mutex_locked", _lf_my_fed_id);
    write_to_socket(socket, header_length, header_buffer, "Federate %d failed to send message header to the RTI.", _lf_my_fed_id);
    write_to_socket(socket, length, message, "Federate %d failed to send message body to the RTI.", _lf_my_fed_id);
    // DEBUG_PRINT("Federate %d pthread_mutex_unlock", _lf_my_fed_id);
    pthread_mutex_unlock(&socket_mutex);
=======
    pthread_mutex_lock(&mutex);
    write_to_socket(socket, header_length, header_buffer, "Failed to send message header to the RTI.");
    write_to_socket(socket, length, message, "Failed to send message body to the RTI.");
    pthread_mutex_unlock(&mutex);
>>>>>>> 25d71109
}

/** 
 * Send the specified timestamped message to the specified port in the
 * specified federate via the RTI or directly to a federate depending on
 * the given socket. The timestamp is calculated as current_logical_time +
 * additional delay which is greater than or equal to zero.
 * The port should be an input port of a reactor in 
 * the destination federate. This version does include the timestamp 
 * in the message. The caller can reuse or free the memory after this returns.
 * This method assumes that the caller does not hold the socket_mutex lock,
 * which it acquires to perform the send.
 * 
 * @note This function is similar to send_message() except that it
 *   sends timed messages and also contains logics related to time.
 * 
 * @param additional_delay The offset applied to the timestamp
 *  using after. The additional delay will be greater or equal to zero
 *  if an after is used on the connection. If no after is given in the
 *  program, -1 is passed.
 * @param socket The socket to send the message on
 * @param message_type The type of the message being sent. 
 *  Currently can be TIMED_MESSAGE for messages sent via
 *  RTI or P2P_TIMED_MESSAGE for messages sent between
 *  federates.
 * @param port The ID of the destination port.
 * @param federate The ID of the destination federate.
 * @param length The message length.
 * @param message The message.
 */
void send_timed_message(interval_t additional_delay,
                        int socket,
                        int message_type,
                        unsigned int port,
                        unsigned int federate,
                        size_t length,
                        unsigned char* message) {
    assert(port < 65536);
    assert(federate < 65536);
    unsigned char header_buffer[1 + sizeof(ushort) + sizeof(ushort) + sizeof(int) + sizeof(instant_t) + sizeof(microstep_t)];
    // First byte identifies this as a timed message.
    header_buffer[0] = message_type;
    // Next two bytes identify the destination port.
    // NOTE: Send messages little endian, not big endian.
    encode_ushort(port, &(header_buffer[1]));

    // Next two bytes identify the destination federate.
    encode_ushort(federate, &(header_buffer[1 + sizeof(ushort)]));

    // The next four bytes are the message length.
    encode_int(length, &(header_buffer[1 + sizeof(ushort) + sizeof(ushort)]));

    // Get current logical time
    instant_t current_message_timestamp = get_logical_time();

    // Note that we are getting the microstep here directly
    // under the assumption that it does not change while
    // this function is executing.
    microstep_t current_message_microstep = get_microstep();
    if (additional_delay == 0LL) {
        // After was specified by the user
        // on the connection with a delay of 0.
        // In this case,
        // the tag of the outgoing message
        // should be (get_logical_time(), get_microstep() + 1).
        current_message_microstep += 1;
    } else if (additional_delay > 0LL) {
        // After was specified by the user
        // on the connection with a positive delay.
        // In this case,
        // the tag of the outgoing message
        // should be (get_logical_time() + additional_delay, 0)

        current_message_timestamp += additional_delay;
        current_message_microstep = 0;
    } else if (additional_delay == -1LL) {
        // No after delay is given by the user
        // In this case,
        // the tag of the outgoing message
        // should be (get_logical_time(), get_microstep())
    }

    // Next 8 bytes are the timestamp.
    encode_ll(current_message_timestamp, &(header_buffer[1 + sizeof(ushort) + sizeof(ushort) + sizeof(int)]));
    // Next 4 bytes are the microstep.
    encode_int(current_message_microstep, &(header_buffer[1 + sizeof(ushort) + sizeof(ushort) + sizeof(int) + sizeof(instant_t)]));
    DEBUG_PRINT("Sending message with tag (%lld, %u) to federate %d.",
            current_message_timestamp - start_time, current_message_microstep, federate);

    // Header:  message_type + port_id + federate_id + length of message + timestamp + microstep
    const int header_length = 1 + sizeof(ushort) + sizeof(ushort) + sizeof(int) + sizeof(instant_t) + sizeof(microstep_t);
    // Use a mutex lock to prevent multiple threads from simultaneously sending.
<<<<<<< HEAD
    // DEBUG_PRINT("Federate %d pthread_mutex_lock send_timed", _lf_my_fed_id);
    pthread_mutex_lock(&socket_mutex);
    // DEBUG_PRINT("Federate %d pthread_mutex_locked", _lf_my_fed_id);
    write_to_socket(socket, header_length, header_buffer, "Federate %d failed to send timed message header to the RTI.", _lf_my_fed_id);
    write_to_socket(socket, length, message, "Federate %d failed to send timed message body to the RTI.", _lf_my_fed_id);
    // DEBUG_PRINT("Federate %d pthread_mutex_unlock", _lf_my_fed_id);
    pthread_mutex_unlock(&socket_mutex);
=======
    pthread_mutex_lock(&mutex);
    write_to_socket(socket, header_length, header_buffer,
            "Failed to send timed message header to the RTI.");
    write_to_socket(socket, length, message,
            "Failed to send timed message body to the RTI.");
    pthread_mutex_unlock(&mutex);
>>>>>>> 25d71109
}

/** 
 * Send a time to the RTI.
 * This is not synchronized.
 * It assumes the caller is.
 * @param type The message type (NEXT_EVENT_TIME or LOGICAL_TIME_COMPLETE).
 * @param time The time of this federate's next event.
 */
void send_tag(unsigned char type, instant_t time, microstep_t microstep) {
    DEBUG_PRINT("Sending tag (%lld, %u) to the RTI.", time - start_time, microstep);
    unsigned char buffer[1 + sizeof(instant_t) + sizeof(microstep_t)];
    buffer[0] = type;
    encode_ll(time, &(buffer[1]));
    encode_int(microstep, &(buffer[1 + sizeof(instant_t)]));
<<<<<<< HEAD
    write_to_socket(_lf_rti_socket_TCP, 1 + sizeof(instant_t) + sizeof(microstep_t), buffer, "Federate %d failed to send tag (%lld, %u) to the RTI.", _lf_my_fed_id, time - start_time, microstep);
=======
    write_to_socket(_lf_rti_socket, 1 + sizeof(instant_t) + sizeof(microstep_t), buffer,
            "Failed to send tag (%lld, %u) to the RTI.", time - start_time, microstep);
>>>>>>> 25d71109
}

/**
 * Thread to accept connections from other federates that send this federate
 * messages directly (not through the RTI). This thread starts a thread for
 * each accepted socket connection and then waits for all those threads to exit
 * before exiting itself.
 * @param ignored No argument needed for this thread.
 */
void* handle_p2p_connections_from_federates(void* ignored) {
    int received_federates = 0;
    pthread_t thread_ids[_lf_number_of_inbound_p2p_connections];
    while (received_federates < _lf_number_of_inbound_p2p_connections) {
        // Wait for an incoming connection request.
        struct sockaddr client_fd;
        uint32_t client_length = sizeof(client_fd);
        int socket_id = accept(_lf_server_socket, &client_fd, &client_length);
        // FIXME: Error handling here is too harsh maybe?
        if (socket_id < 0 && errno != EAGAIN && errno != EWOULDBLOCK) {
            error_print("A fatal error occurred while accepting a new socket. "
                        "Federate %d will not accept connections anymore.");
            return NULL;
        }
        DEBUG_PRINT("Accepted new connection from remote federate.");

        size_t header_length = 1 + sizeof(ushort) + 1;
        unsigned char buffer[header_length];
        int bytes_read = read_from_socket2(socket_id, header_length, (unsigned char*)&buffer);
        if (bytes_read != header_length || buffer[0] != P2P_SENDING_FED_ID) {
            warning_print("Federate received invalid first message on P2P socket. Closing socket.");
            if (bytes_read >= 0) {
                unsigned char response[2];
                response[0] = REJECT;
                response[1] = WRONG_SERVER;
                // Ignore errors on this response.
                write_to_socket2(socket_id, 2, response);
                close(socket_id);
            }
            continue;
        }

        // Get the federation ID and check it.
        unsigned char federation_id_length = buffer[header_length - 1];
        char remote_federation_id[federation_id_length];
        bytes_read = read_from_socket2(socket_id, federation_id_length, (unsigned char*)remote_federation_id);
        if (bytes_read != federation_id_length
                 || (strncmp(federation_id, remote_federation_id, strnlen(federation_id, 255)) != 0)) {
            printf("WARNING: Federate received invalid federation ID. Closing socket.\n");
            if (bytes_read >= 0) {
                unsigned char response[2];
                response[0] = REJECT;
                response[1] = FEDERATION_ID_DOES_NOT_MATCH;
                // Ignore errors on this response.
                write_to_socket2(socket_id, 2, response);
                close(socket_id);
            }
            continue;
        }

        // Extract the ID of the sending federate.
        ushort remote_fed_id = extract_ushort((unsigned char*)&(buffer[1]));
        DEBUG_PRINT("Received sending federate ID %d.", remote_fed_id);
        _lf_federate_sockets_for_inbound_p2p_connections[remote_fed_id] = socket_id;

        // Send an ACK message.
<<<<<<< HEAD
        unsigned char response = ACK;
        write_to_socket(socket_id, 1, (unsigned char*)&response,
                "Federate %d failed to write ACK in response to federate %d.",
                _lf_my_fed_id, remote_fed_id);
=======
        unsigned char response[1];
        response[0] = ACK;
        write_to_socket(socket_id, 1, (unsigned char*)&response,
                "Failed to write ACK in response to federate %d.", remote_fed_id);
>>>>>>> 25d71109

        // Start a thread to listen for incoming messages from other federates.
        // We cannot pass a pointer to remote_fed_id to the thread we need to create
        // because that variable is on the stack. Instead, we malloc memory.
        // The created thread is responsible for calling free().
        ushort* remote_fed_id_copy = (ushort*)malloc(sizeof(ushort));
        if (remote_fed_id_copy == NULL) {
            error_print_and_exit("malloc failed.");
        }
        *remote_fed_id_copy = remote_fed_id;
        int result = pthread_create(&thread_ids[received_federates], NULL, listen_to_federates, remote_fed_id_copy);
        if (result != 0) {
            // Failed to create a listening thread.
            close(socket_id);
            error_print_and_exit(
                    "Failed to create a thread to listen for incoming physical connection. Error code: %d.",
                    result
            );
        }

        received_federates++;
    }

    DEBUG_PRINT("All remote federates are connected.");

    void* thread_exit_status;
    for (int i = 0; i < _lf_number_of_inbound_p2p_connections; i++) {
        pthread_join(thread_ids[i], &thread_exit_status);
        DEBUG_PRINT("Thread listening for incoming P2P messages exited.");
    }
    return NULL;
}

/**
 * Connect to the federate with the specified id. This established
 * connection will then be used in functions such as send_timed_message() 
 * to send messages directly to the specified federate. 
 * This function first sends an ADDRESS_QUERY message to the RTI to obtain 
 * the IP address and port number of the specified federate. It then attempts 
 * to establish a socket connection to the specified federate.
 * If this fails, the program exits. If it succeeds, it sets element [id] of 
 * the _lf_federate_sockets_for_outbound_p2p_connections global array to 
 * refer to the socket for communicating directly with the federate.
 * @param remote_federate_id The ID of the remote federate.
 */
void connect_to_federate(ushort remote_federate_id) {
    int result = -1;
    int count_retries = 0;

    // Ask the RTI for port number of the remote federate.
    // The buffer is used for both sending and receiving replies.
    // The size is what is needed for receiving replies.
    unsigned char buffer[sizeof(int) + INET_ADDRSTRLEN];
    int port = -1;
    struct in_addr host_ip_addr;
    int count_tries = 0;
    while (port == -1) {
        buffer[0] = ADDRESS_QUERY;
        // NOTE: Sending messages in little endian.
        encode_ushort(remote_federate_id, &(buffer[1]));

        // debug_print("Sending address query for federate %d.\n", remote_federate_id);

<<<<<<< HEAD
        write_to_socket(_lf_rti_socket_TCP, sizeof(ushort) + 1, buffer,
                "Federate %d failed to send address query for federate %d to RTI.",
                _lf_my_fed_id, remote_federate_id);

        // Read RTI's response.
        read_from_socket(_lf_rti_socket_TCP, sizeof(int), buffer,
                "Federate %d failed to read the requested port number for federate %d from RTI.",
                _lf_my_fed_id, remote_federate_id);

        port = extract_int(buffer);

        read_from_socket(_lf_rti_socket_TCP, sizeof(host_ip_addr), (unsigned char*)&host_ip_addr,
                "Federate %d failed to read the ip address for federate %d from RTI.",
                _lf_my_fed_id, remote_federate_id);
=======
        write_to_socket(_lf_rti_socket, sizeof(ushort) + 1, buffer,
                "Failed to send address query for federate %d to RTI.", remote_federate_id);

        // Read RTI's response.
        read_from_socket(_lf_rti_socket, sizeof(int), buffer,
                "Failed to read the requested port number for federate %d from RTI.", remote_federate_id);

        port = extract_int(buffer);

        read_from_socket(_lf_rti_socket, sizeof(host_ip_addr), (unsigned char*)&host_ip_addr,
                "Failed to read the ip address for federate %d from RTI.", remote_federate_id);
>>>>>>> 25d71109

        // A reply of -1 for the port means that the RTI does not know
        // the port number of the remote federate, presumably because the
        // remote federate has not yet sent an ADDRESS_AD message to the RTI.
        // Sleep for some time before retrying.
        if (port == -1) {
            if (count_tries++ >= CONNECT_NUM_RETRIES) {
<<<<<<< HEAD
                fprintf(stderr, "TIMEOUT on federate %d obtaining IP/port for federate %d from the RTI.\n",
                        _lf_my_fed_id, remote_federate_id);
                exit(1);
=======
                error_print_and_exit("TIMEOUT obtaining IP/port for federate %d from the RTI.",
                        remote_federate_id);
>>>>>>> 25d71109
            }
            struct timespec wait_time = {0L, ADDRESS_QUERY_RETRY_INTERVAL};
            struct timespec remaining_time;
            if (nanosleep(&wait_time, &remaining_time) != 0) {
                // Sleep was interrupted.
                continue;
            }
        }
    }
    assert(port < 65536);

#ifdef VERBOSE
    // Print the received IP address in a human readable format
    // Create the human readable format of the received address.
    // This is avoided unless VERBOSE is defined by the user to
    // subdue the overhead caused by inet_ntop().
    char hostname[INET_ADDRSTRLEN];
    inet_ntop(AF_INET, &host_ip_addr, hostname, INET_ADDRSTRLEN);
    DEBUG_PRINT("Received address %s port %d for federate %d from RTI.", hostname, port, remote_federate_id);
#endif

    while (result < 0) {
        // Create an IPv4 socket for TCP (not UDP) communication over IP (0).
        _lf_federate_sockets_for_outbound_p2p_connections[remote_federate_id] = socket(AF_INET, SOCK_STREAM, 0);
        if (_lf_federate_sockets_for_outbound_p2p_connections[remote_federate_id] < 0) {
            error_print_and_exit("Failed to create socket to federate %d.", remote_federate_id);
        }

        // Server file descriptor.
        struct sockaddr_in server_fd;
        // Zero out the server_fd struct.
        bzero((char*)&server_fd, sizeof(server_fd));

        // Set up the server_fd fields.
        server_fd.sin_family = AF_INET;    // IPv4
        server_fd.sin_addr = host_ip_addr; // Received from the RTI

        // Convert the port number from host byte order to network byte order.
        server_fd.sin_port = htons(port);
        result = connect(
            _lf_federate_sockets_for_outbound_p2p_connections[remote_federate_id],
            (struct sockaddr *)&server_fd,
            sizeof(server_fd));

        if (result != 0) {
            error_print("Failed to connect to federate %d on port %d.", remote_federate_id, port);

            // Try again after some time if the connection failed.
            // Note that this should not really happen since the remote federate should be
            // accepting socket connections. But possibly it will be busy (in process of accepting
            // another socket connection?). Hence, we retry.
            count_retries++;
            if (count_retries > CONNECT_NUM_RETRIES) {
                // If the remote federate is not accepting the connection after CONNECT_NUM_RETRIES
                // treat it as a soft error condition and return.
                error_print("Failed to connect to federate %d after %d retries. Giving up.",
                            remote_federate_id, CONNECT_NUM_RETRIES);
                return;
            }
            warning_print("Could not connect to federate %d. Will try again every %d nanoseconds.\n",
                   remote_federate_id, ADDRESS_QUERY_RETRY_INTERVAL);
            // Wait CONNECT_RETRY_INTERVAL seconds.
            struct timespec wait_time = {0L, ADDRESS_QUERY_RETRY_INTERVAL};
            struct timespec remaining_time;
            if (nanosleep(&wait_time, &remaining_time) != 0) {
                // Sleep was interrupted.
                continue;
            }
        } else {
            size_t buffer_length = 1 + sizeof(ushort) + 1;
            unsigned char buffer[buffer_length];
            buffer[0] = P2P_SENDING_FED_ID;
            if (_lf_my_fed_id > USHRT_MAX) {
                error_print_and_exit("Too many federates! More than %d.", USHRT_MAX);
            }
            encode_ushort((ushort)_lf_my_fed_id, (unsigned char*)&(buffer[1]));
            unsigned char federation_id_length = strnlen(federation_id, 255);
            buffer[sizeof(ushort) + 1] = federation_id_length;
<<<<<<< HEAD
            write_to_socket(_lf_federate_sockets_for_outbound_p2p_connections[remote_federate_id],
                    buffer_length, buffer,
                    "Federate %d failed to send fed_id to federate %d.", _lf_my_fed_id, remote_federate_id);
            write_to_socket(_lf_federate_sockets_for_outbound_p2p_connections[remote_federate_id],
                    federation_id_length, (unsigned char*)federation_id,
                    "Federate %d failed to send federation id to federate %d.",
                    _lf_my_fed_id, remote_federate_id);
=======
            write_to_socket(_lf_federate_sockets_for_outbound_p2p_connections[remote_federate_id], buffer_length, buffer,
                            "Failed to send fed_id to federate %d.", remote_federate_id);
            write_to_socket(_lf_federate_sockets_for_outbound_p2p_connections[remote_federate_id], federation_id_length, (unsigned char*)federation_id,
                            "Failed to send federation id to federate %d.", remote_federate_id);
>>>>>>> 25d71109

            read_from_socket(_lf_federate_sockets_for_outbound_p2p_connections[remote_federate_id], 1, (unsigned char*)buffer,
                             "Failed to read ACK from federate %d in response to sending fed_id.", remote_federate_id);
            if (buffer[0] != ACK) {
                // Get the error code.
                read_from_socket(_lf_federate_sockets_for_outbound_p2p_connections[remote_federate_id], 1, (unsigned char*)buffer,
                                 "Failed to read error code from federate %d in response to sending fed_id.", remote_federate_id);
                error_print("Received REJECT message from remote federate (%d).", buffer[0]);
                result = -1;
                continue;
            } else {
                info_print("Connected to federate %d, port %d.\n", remote_federate_id, port);
            }
        }
    }
}

/**
 * Handle a clock synchroninzation message T1 coming from the RTI.
 * T1 is the first message in a PTP exchange.
 * This replies to the RTI with a T3 message.
 * It also measures the time it takes between when the method is
 * called and the reply has been sent.
 * This function does not acquire the socket_mutex lock.
 * The calling function should hold it unless it is sure there is
 * only one thread running.
 * @param buffer The buffer containing the message, including the message type.
 * @param socket The socket (either _lf_rti_socket_TCP or _lf_rti_socket_UDP).
 */
<<<<<<< HEAD
void handle_T1_clock_sync_message(unsigned char* buffer, int socket) {
    // Get local physical time before doing anything else.
    instant_t t2 = get_physical_time();

    // Extract the payload
    instant_t t1 = extract_ll(&(buffer[1]));

    DEBUG_PRINT("Federate %d received T1 message with time payload %lld from RTI at local time %lld.",
                _lf_my_fed_id, t1, t2);

    // Store snapshots of remote (master) and local physical clock
    _lf_rti_socket_stat.remote_physical_clock_snapshot_T1 = t1;
    _lf_rti_socket_stat.local_physical_clock_snapshot_T2  = t2;
    // Send a message to the RTI and calculate the local delay
    // T3-T2 between receiving the T1 message and replying.

    // Reply will have the federate ID as a payload.
    unsigned char reply_buffer[1 + sizeof(int)];
    reply_buffer[0] = PHYSICAL_CLOCK_SYNC_MESSAGE_T3;
    encode_int(_lf_my_fed_id, &(reply_buffer[1]));

    // Write the reply to the socket.
    DEBUG_PRINT("Federate %d sending T3 message to RTI.", _lf_my_fed_id);
    write_to_socket(socket, 1 + sizeof(int), reply_buffer,
            "Federate %d failed to send T3 message to RTI.",
            _lf_my_fed_id);

    // Measure the time _after_ the write on the assumption that the read
    // from the socket, which occurs before this function is called, takes
    // about the same amount of time as the write of the reply.
    _lf_rti_socket_stat.local_delay = get_physical_time() - t2;
}

/**
 * Handle a clock synchronization message T4 coming from the RTI.
 * If the socket is _lf_rti_socket_TCP, then assume we are in the
 * initial clock synchronization phase and set the clock offset
 * based on the estimated clock synchronization error.
 * Otherwise, if the socket is _lf_rti_socket_UDP, then this looks also for a
 * subsequent "coded probe" message on the socket. If the delay between
 * the T4 and the coded probe message is not as expected, then reject
 * this clock synchronization round. If it is not rejected, then make
 * an adjustment to the clock offset based on the estimated error.
 * This function does not acquire the socket_mutex lock.
 * The caller should acquire it unless it is sure there is only one thread running.
 * @param buffer The buffer containing the message, including the message type.
 * @param socket The socket (either _lf_rti_socket_TCP or _lf_rti_socket_UDP).
 */
void handle_T4_clock_sync_message(unsigned char* buffer, int socket) {
    // Get local physical time before doing anything else.
    // This will be used to discard the clock synchronization
    // round if it doesn't pass the "coded probe" step.
    instant_t r4 = get_physical_time();

    // Increment the number of received T4 messages
    _lf_rti_socket_stat.received_T4_messages_in_current_sync_window++;

    // Extract the payload
    instant_t t4 = extract_ll(&(buffer[1]));

    DEBUG_PRINT("Federate %d received T4 message with time payload %lld from RTI at local time %lld. (difference %lld)",
                _lf_my_fed_id, t4, r4, r4 - t4);

    // Calculate the round trip delay from T1 to T4:
    // (T4 - T1) - (T3 - T2)
    interval_t network_round_trip_delay = (t4
            - _lf_rti_socket_stat.remote_physical_clock_snapshot_T1)
            - _lf_rti_socket_stat.local_delay;

    // Estimate the clock synchronization error based on the assumption
    // that the channel delay is symmetric:
    // one_way_channel_delay - (T2 - T1).
    // This number is positive if the clock at the federate (T2) is
    // behind the clock at the RTI (T1).
    interval_t estimated_clock_error =
            network_round_trip_delay/2
            - (_lf_rti_socket_stat.local_physical_clock_snapshot_T2
            - _lf_rti_socket_stat.remote_physical_clock_snapshot_T1);
    DEBUG_PRINT("Federate %d estimated clock error: %lld.", _lf_my_fed_id, estimated_clock_error);

    // The adjustment to the clock offset (to be calculated)
    interval_t adjustment = 0;
    // If the socket is _lf_rti_socket_UDP, then
    // after sending T4, the RTI sends a "coded probe" message,
    // which can be used to filter out noise.
    if (socket == _lf_rti_socket_UDP) {
        // Read the coded probe message.
        // We can reuse the same buffer.
        int bytes_read = read_from_socket2(socket, 1 + sizeof(instant_t), buffer);
        if (bytes_read < 1 + sizeof(instant_t) || buffer[0] != PHYSICAL_CLOCK_SYNC_MESSAGE_T4_CODED_PROBE) {
            error_print("Federate %d did not get the expected coded probe message from the RTI. "
                    "Skipping clock synchronization round.",
                    _lf_my_fed_id);
            return;
        }
        instant_t r5 = get_physical_time();
        // Filter out noise.
        instant_t t5 = extract_ll(&(buffer[1]));  // Time at the RTI of sending the coded probe.

        // Compare the difference in time at the RTI between sending T4 and the coded probe
        // against the difference in time at this federate of receiving these two message.
        interval_t coded_probe_distance = llabs((r5 - r4) - (t5 - t4));

        DEBUG_PRINT("Federate %d received code probe that reveals a time discrepancy between messages of %lld.",
                _lf_my_fed_id, coded_probe_distance);

        // Check against the guard band.
        if (coded_probe_distance >= CLOCK_SYNC_GUARD_BAND) {
            // Discard this clock sync cycle
            error_print("Federate %d skipping the current clock synchronization cycle due to impure coded probes.",
                    _lf_my_fed_id);
            error_print("Federate %d coded probe packet stats:  Distance: %lld. r5 - r4 = %lld. t5 - t4 = %lld.",
                    _lf_my_fed_id,
                    coded_probe_distance,
                    r5 - r4,
                    t5 - t4);
            return;
        }
        // Apply a jitter attenuator to the estimated clock error to prevent
        // large jumps in the underlying clock.
        adjustment = estimated_clock_error / CLOCK_SYNC_ATTENUATION;

        // FIXME: Adjust drift.
        // _lf_global_physical_clock_drift = ((r1 - t1) -
        //                                    (_lf_rti_socket_stat.local_physical_clock_snapshot_T2 -
        //                                    _lf_rti_socket_stat.remote_physical_clock_snapshot_T1)) /
        //                                    (t1 - _lf_rti_socket_stat.remote_physical_clock_snapshot_T1);
    } else {
        // Use of TCP socket means we are in the startup phase, so
        // rather than adjust the clock offset, we simply set it to the
        // estimated error.
        adjustment =  estimated_clock_error;
    }
    
#if _LF_CLOCK_SYNC == AVG
    DEBUG_PRINT("Federate %d adjusting clock offset running average by %lld.",
            _lf_my_fed_id, adjustment/CLOCK_SYNCHRONIZATION_T4_MESSAGES_PER_INTERVAL);
    // Calculate the running average
    _lf_rti_socket_stat.history += adjustment/CLOCK_SYNCHRONIZATION_T4_MESSAGES_PER_INTERVAL;
#elif _LF_CLOCK_SYNC == REGRESSION
    // FIXME
#endif
    
    if (_lf_rti_socket_stat.received_T4_messages_in_current_sync_window == 
                                                     CLOCK_SYNCHRONIZATION_T4_MESSAGES_PER_INTERVAL) {
        // The number of received T4 messages has reached CLOCK_SYNCHRONIZATION_T4_MESSAGES_PER_INTERVAL
        // which means we can now adjust the clock offset.
#if _LF_CLOCK_SYNC == AVG
        // For the AVG algorithm, history is a running average and can be directly
        // applied                                                 
        _lf_global_physical_clock_offset += _lf_rti_socket_stat.history;
        DEBUG_PRINT("Federate %d: Clock sync:"
                    " Round trip delay to RTI: %lld."
                    " Local round trip delay: %lld."
                    " Offset: %lld.",
                    _lf_my_fed_id,
                    network_round_trip_delay,
                    _lf_rti_socket_stat.local_delay,
                    _lf_global_physical_clock_offset);
        // Reset the stats
        _lf_rti_socket_stat.received_T4_messages_in_current_sync_window = 0;
        _lf_rti_socket_stat.history = 0LL;
#elif _LF_CLOCK_SYNC == REGRESSION
        // FIXME
#endif
        // Set the last instant at which the clocks were synchronized
        _lf_last_clock_sync_instant = r4;
    }
=======
void handle_physical_time_sync_message() {
    unsigned char buffer[sizeof(instant_t)];
    read_from_socket(_lf_rti_socket, sizeof(instant_t), buffer,
                     "Failed to receive physical time from RTI.");
    return;
>>>>>>> 25d71109
}

/**
 * Connect to the RTI at the specified host and port and return
 * the socket descriptor for the connection. If this fails, the
 * program exits. If it succeeds, it sets the _lf_rti_socket_TCP global
 * variable to refer to the socket for communicating with the RTI.
 * @param hostname A hostname, such as "localhost".
 * @param port A port number.
 */
void connect_to_rti(char* hostname, int port) {
    DEBUG_PRINT("Federate %d attempting to connect to the RTI.", _lf_my_fed_id);
    // Repeatedly try to connect, one attempt every 2 seconds, until
    // either the program is killed, the sleep is interrupted,
    // or the connection succeeds.
    // If the specified port is 0, set it instead to the start of the
    // port range.
    bool specific_port_given = true;
    if (port == 0) {
        port = STARTING_PORT;
        specific_port_given = false;
    }
    int result = -1;
    int count_retries = 0;

    while (result < 0) {
        // Create an IPv4 socket for TCP (not UDP) communication over IP (0).
<<<<<<< HEAD
        _lf_rti_socket_TCP = socket(AF_INET, SOCK_STREAM, 0);
        if (_lf_rti_socket_TCP < 0) {
            error_print_and_exit("Federate %d creating socket to RTI.", _lf_my_fed_id);
=======
        _lf_rti_socket = socket(AF_INET, SOCK_STREAM, 0);
        if (_lf_rti_socket < 0) {
            error_print_and_exit("Creating socket to RTI.");
>>>>>>> 25d71109
        }

        struct hostent *server = gethostbyname(hostname);
        if (server == NULL) {
            error_print_and_exit("ERROR, no such host for RTI: %s\n", hostname);
        }
        // Server file descriptor.
        struct sockaddr_in server_fd;
        // Zero out the server_fd struct.
        bzero((char*)&server_fd, sizeof(server_fd));

        // Set up the server_fd fields.
        server_fd.sin_family = AF_INET;    // IPv4
        bcopy((char*)server->h_addr,
             (char*)&server_fd.sin_addr.s_addr,
             server->h_length);
        // Convert the port number from host byte order to network byte order.
        server_fd.sin_port = htons(port);
        result = connect(
            _lf_rti_socket_TCP,
            (struct sockaddr *)&server_fd,
            sizeof(server_fd));
        DEBUG_PRINT("Federate %d: connect returned %d", _lf_my_fed_id, result);
        // If this failed, try more ports, unless a specific port was given.
        if (result != 0
                && !specific_port_given
                && port >= STARTING_PORT
                && port <= STARTING_PORT + PORT_RANGE_LIMIT
        ) {
            info_print("Failed to connect to RTI on port %d. Trying %d.", port, port + 1);
            port++;
            // Wait PORT_KNOCKING_RETRY_INTERVAL seconds.
            struct timespec wait_time = {0L, PORT_KNOCKING_RETRY_INTERVAL};
            struct timespec remaining_time;
            if (nanosleep(&wait_time, &remaining_time) != 0) {
                // Sleep was interrupted.
                continue;
            }
        }
        // If this still failed, try again with the original port after some time.
        if (result < 0) {
            if (!specific_port_given && port == STARTING_PORT + PORT_RANGE_LIMIT + 1) {
                port = STARTING_PORT;
            }
            count_retries++;
            if (count_retries > CONNECT_NUM_RETRIES) {
                error_print_and_exit("Failed to connect to the RTI after %d retries. Giving up.",
                                     CONNECT_NUM_RETRIES);
            }
            info_print("Could not connect to RTI at %s. Will try again every %d seconds.",
                   hostname, CONNECT_RETRY_INTERVAL);
            // Wait CONNECT_RETRY_INTERVAL seconds.
            struct timespec wait_time = {(time_t)CONNECT_RETRY_INTERVAL, 0L};
            struct timespec remaining_time;
            if (nanosleep(&wait_time, &remaining_time) != 0) {
                // Sleep was interrupted.
                continue;
            }
        } else {
            // Have connected to an RTI, but not sure it's the right RTI.
            // Send a FED_ID message and wait for a reply.
            // Notify the RTI of the ID of this federate and its federation.
            unsigned char buffer[4];

            DEBUG_PRINT("Federate %d: Connected to an RTI. Sending federation ID for authentication.", _lf_my_fed_id);

            // Send the message type first.
            buffer[0] = FED_ID;
            // Next send the federate ID.
            if (_lf_my_fed_id > USHRT_MAX) {
                error_print_and_exit("Too many federates! More than %d.", USHRT_MAX);
            }
            encode_ushort((ushort)_lf_my_fed_id, &buffer[1]);
            // Next send the federation ID length.
            // The federation ID is limited to 255 bytes.
            size_t federation_id_length = strnlen(federation_id, 255);
            buffer[1 + sizeof(ushort)] = (unsigned char)(federation_id_length & 0xff);

<<<<<<< HEAD
            write_to_socket(_lf_rti_socket_TCP, 2 + sizeof(ushort), buffer,
                    "Federate %d failed to send federate ID to RTI.", _lf_my_fed_id);

            // Next send the federation ID itself.
            write_to_socket(_lf_rti_socket_TCP, federation_id_length, (unsigned char*)federation_id,
                            "Federate %d failed to send federation ID to RTI.", _lf_my_fed_id);
=======
            // FIXME: Retry rather than exit.
            write_to_socket(_lf_rti_socket, 4, buffer, "Failed to send federate ID to RTI.");

            // Next send the federation ID itself.
            // FIXME: Retry rather than exit.
            write_to_socket(_lf_rti_socket, federation_id_length, (unsigned char*)federation_id,
                            "Failed to send federation ID to RTI.");
>>>>>>> 25d71109

            // Wait for a response.
            // The response will be REJECT if the federation ID doesn't match.
            // Otherwise, it will be either ACK or UDP_PORT, where the latter
            // is used if clock synchronization will be performed.
            unsigned char response;
<<<<<<< HEAD

            DEBUG_PRINT("Federate %d: Waiting for response to federation ID from the RTI.", _lf_my_fed_id);

            read_from_socket(_lf_rti_socket_TCP, 1, &response, "Federate %d failed to read response from RTI.", _lf_my_fed_id);
            if (response == REJECT) {
                // Read one more byte to determine the cause of rejection.
                unsigned char cause;
                read_from_socket(_lf_rti_socket_TCP, 1, &cause, "Federate %d failed to read the cause of rejection by the RTI.", _lf_my_fed_id);
=======
            read_from_socket(_lf_rti_socket, 1, &response, "Failed to read response from RTI.");
            if (response == REJECT) {
                // Read one more byte to determine the cause of rejection.
                unsigned char cause;
                read_from_socket(_lf_rti_socket, 1, &cause, "Failed to read the cause of rejection by the RTI.");
>>>>>>> 25d71109
                if (cause == FEDERATION_ID_DOES_NOT_MATCH || cause == WRONG_SERVER) {
                    info_print("Connected to the wrong RTI on port %d. Trying %d.", port, port + 1);
                    port++;
                    result = -1;
                    continue;
                }
<<<<<<< HEAD
                error_print_and_exit("RTI Rejected FED_ID message with response (see rti.h): "
                        "%d. Error code: %d. Federate quits.\n", response, cause);
            } else if (response == ACK) {
                DEBUG_PRINT("Federate %d received ACK from RTI.", _lf_my_fed_id);
#ifdef _LF_CLOCK_SYNC
                // Initialize the UDP socket
                _lf_rti_socket_UDP = socket(AF_INET, SOCK_DGRAM, 0);
                // Initialize the necessary information for the UDP address
                struct sockaddr_in federate_UDP_addr;
                federate_UDP_addr.sin_family = AF_INET;
                federate_UDP_addr.sin_port = htons(0u); // Port 0 indicates to bind that
                                                        // it can assign any port to this
                                                        // socket. This is okay because
                                                        // the port number is then sent
                                                        // to the RTI.
                federate_UDP_addr.sin_addr.s_addr = INADDR_ANY;
                if (bind(
                    _lf_rti_socket_UDP,
                    (struct sockaddr *) &federate_UDP_addr,
                    sizeof(federate_UDP_addr)) < 0) {
                        error_print_and_exit("Federate %d failed to bind its UDP socket: %s.",
                                              _lf_my_fed_id, strerror(errno));
                }
                // Retrieve the port number that was assigned by the operating system
                socklen_t addr_length = sizeof(federate_UDP_addr);
                if (getsockname(_lf_rti_socket_UDP, (struct sockaddr *)&federate_UDP_addr, &addr_length) == -1) {
                    // FIXME: Send 0 UDP_PORT message instead of exiting.
                    // That will disable clock synchronization.
                    error_print_and_exit("Federate %d failed to retrieve UDP port: %s.",
                                          _lf_my_fed_id, strerror(errno));
                }
                DEBUG_PRINT("Federate %d assigned UDP port number %u to its socket.", _lf_my_fed_id, ntohs(federate_UDP_addr.sin_port));
                // Write the federate's UDP port number to the RTI
                unsigned char UDP_port_number[1 + sizeof(ushort)];
                UDP_port_number[0] = UDP_PORT;
                encode_ushort(ntohs(federate_UDP_addr.sin_port), &(UDP_port_number[1]));
                write_to_socket(_lf_rti_socket_TCP, 1 + sizeof(ushort), UDP_port_number, 
                                 "Federate %d failed to send the UDP port number to the RTI.", _lf_my_fed_id);
                // Set the option for this socket to reuse the same address 
                if (setsockopt(_lf_rti_socket_UDP, SOL_SOCKET, SO_REUSEADDR, &(int){1}, sizeof(int)) < 0) {
                    error_print("Federate %d failed to set SO_REUSEADDR option on the socket: %s.", _lf_my_fed_id, strerror(errno));
                }
                // Set the timeout on the UDP socket so that read and write operations don't block for too long
                struct timeval timeout_time = {.tv_sec = UDP_TIMEOUT_TIME / BILLION, .tv_usec = (UDP_TIMEOUT_TIME % BILLION) / 1000}; 
                if (setsockopt(_lf_rti_socket_UDP, SOL_SOCKET, SO_RCVTIMEO, (const char*)&timeout_time, sizeof(timeout_time)) < 0) {
                    error_print("Federate %d failed to set SO_RCVTIMEO option on the socket: %s.", _lf_my_fed_id, strerror(errno));
                }
                if (setsockopt(_lf_rti_socket_UDP, SOL_SOCKET, SO_SNDTIMEO, (const char*)&timeout_time, sizeof(timeout_time)) < 0) {
                    error_print("Federate %d failed to set SO_SNDTIMEO option on the socket: %s.", _lf_my_fed_id, strerror(errno));
                }
#else // No clock synchronization. Send port 0 instead.
                unsigned char UDP_port_number[1 + sizeof(ushort)];
                UDP_port_number[0] = UDP_PORT;
                encode_ushort(0u, &(UDP_port_number[1]));
                write_to_socket(_lf_rti_socket_TCP, 1 + sizeof(ushort), UDP_port_number, 
                                 "Federate %d failed to send the UDP port number 0 to the RTI.", _lf_my_fed_id);
#endif
            } else {
                error_print_and_exit("Federate %d received unexpected response %u from the RTI (see rti.h).",
                        _lf_my_fed_id, response);
            }
            printf("Federate %d: connected to RTI at %s:%d.\n", _lf_my_fed_id, hostname, port);
            DEBUG_PRINT("Federate %d: connected to RTI at %s:%d.", _lf_my_fed_id, hostname, port);
=======
                error_print_and_exit("RTI Rejected FED_ID message with response (see rti.h): %d."
                        " Error code: %d. Federate quits.", response, cause);
            }
            info_print("Connected to RTI at %s:%d.\n", hostname, port);

            // Wait for a physical time.
            read_from_socket(_lf_rti_socket, 1, &response, "Failed to read physical time RTI.");
            handle_physical_time_sync_message();
>>>>>>> 25d71109
        }
    }
}

/** 
 * Send the specified timestamp to the RTI and wait for a response.
 * The specified timestamp should be current physical time of the
 * federate, and the response will be the designated start time for
 * the federate. This procedure blocks until the response is
 * received from the RTI.
 * @param my_physical_time The physical time at this federate.
 * @return The designated start time for the federate.
 */
instant_t get_start_time_from_rti(instant_t my_physical_time) {
<<<<<<< HEAD
=======
    // Send the timestamp marker first.
    unsigned char message_marker = TIMESTAMP;
    // FIXME: Retry rather than exit.
    write_to_socket(_lf_rti_socket, 1, &message_marker,
                    "Failed to send TIMESTAMP message ID to RTI.");

    // Send the timestamp.
    instant_t message = swap_bytes_if_big_endian_ll(my_physical_time);

    write_to_socket(_lf_rti_socket, sizeof(instant_t), (unsigned char*)(&message),
                    "Failed to send TIMESTAMP message to RTI.");

    // Get a reply.
>>>>>>> 25d71109
    // Buffer for message ID plus timestamp.
    int buffer_length = sizeof(instant_t) + 1;
    // Send the timestamp marker first.
    unsigned char buffer[buffer_length];
    buffer[0] = TIMESTAMP;
    encode_ll(my_physical_time, &(buffer[1]));
    // FIXME: Retry rather than exit.
    write_to_socket(_lf_rti_socket_TCP, buffer_length, buffer,
                    "Federate %d failed to send TIMESTAMP message to RTI.", _lf_my_fed_id);

    // Read bytes from the socket. We need 9 bytes.
<<<<<<< HEAD
    read_from_socket(_lf_rti_socket_TCP, buffer_length, buffer,
            "Federate %d failed to read TIMESTAMP message from RTI.", _lf_my_fed_id);
    DEBUG_PRINT("Federate %d read 9 bytes.", _lf_my_fed_id);

    // First byte received is the message ID.
    if (buffer[0] != TIMESTAMP) {
        error_print_and_exit("Federate %d expected a TIMESTAMP message from the RTI. Got %u (see rti.h).",
                             _lf_my_fed_id, buffer[0]);
    }

    instant_t timestamp = extract_ll(&(buffer[1]));
    printf("Federate %d: starting timestamp is: %lld.\n", _lf_my_fed_id, timestamp);
    DEBUG_PRINT("Federate %d: current physical time is: %lld.", _lf_my_fed_id, get_physical_time());
=======
    read_from_socket(_lf_rti_socket, buffer_length, buffer,
            "Failed to read TIMESTAMP message from RTI.");
    DEBUG_PRINT("Read 9 bytes.");

    // First byte received is the message ID.
    if (buffer[0] != TIMESTAMP) {
        error_print_and_exit("Expected a TIMESTAMP message from the RTI. Got %u (see rti.h).",
                             buffer[0]);
    }

    instant_t timestamp = extract_ll(&(buffer[1]));
    info_print("Starting timestamp is: %lld.\n", timestamp);
>>>>>>> 25d71109

    return timestamp;
}

/**
 * Placeholder for a generated function that returns a pointer to the
 * trigger_t struct for the action corresponding to the specified port ID.
 * @param port_id The port ID.
 * @return A pointer to a trigger_t struct or null if the ID is out of range.
 */
trigger_t* __action_for_port(int port_id);

/**
 * Version of schedule_value() similar to that in reactor_common.c
 * except that it does not acquire the mutex lock and has a special
 * behavior during startup where it can inject reactions to the reaction
 * queue if execution has not started yet.
 * It is also responsible for setting the intended tag of the 
 * network message based on the calculated delay.
 * This function assumes that the caller holds the mutex lock.
 * 
 * This is used for handling incoming timed messages to a federate.
 * 
 * 
 * @param action The action or timer to be triggered.
 * @param tag The tag of the message received over the network.
 * @param value Dynamically allocated memory containing the value to send.
 * @param length The length of the array, if it is an array, or 1 for a
 *  scalar and 0 for no payload.
 * @return A handle to the event, or 0 if no event was scheduled, or -1 for error.
 */
handle_t schedule_message_received_from_network_already_locked(
        trigger_t* trigger,
        tag_t tag,
        void* value,
        int length) {

    lf_token_t* token = create_token(trigger->element_size);
    // Return value of the function
    int return_value = 0;
    // Current logical time
    instant_t current_logical_time = get_logical_time();

    // Indicates whether or not the intended tag
    // of the message (timestamp, microstep) is
    // in the future relative to the tag of this
    // federate. By default, assume it is not.
    bool message_tag_is_in_the_future = compare_tags(tag, get_current_tag()) > 0;

    // Set up the token
    token->value = value;
    token->length = length;

    // Assign the intended tag
    trigger->intended_tag = tag;

    // Calculate the extra_delay required to be passed
    // to the schedule function.
    interval_t extra_delay = tag.time - current_logical_time;

    if (!_lf_execution_started && !message_tag_is_in_the_future) {
        // If execution has not started yet,
        // there could be a special case where a message has
        // arrived on a logical connection with a tag
        // (0, 0) when this federate
        // is at tag (0, 0).
        // In this case, the schedule
        // function cannot be called since it will
        // incur a microstep (i.e., it will insert an
        // event with tag (0,1)). To check, we call
        // _lf_schedule_init_reactions, which is a special kind
        // of schedule that does not incur a microstep. This function will first
        // check the appropriate conditions and if the above-mentioned
        // conditions are not met, the return value will be 0.
        return_value = _lf_schedule_init_reactions(trigger, extra_delay, token);
        DEBUG_PRINT("Startup schedule returned %d.", return_value);
    }

    // If return_value remains 0, it means that the special startup procedure
    // does not apply or the call to _lf_schedule_init_reactions() has failed.
    // Thus, call __schedule() instead.
    if (return_value == 0) {
        if (!message_tag_is_in_the_future) {
#ifdef _LF_COORD_CENTRALIZED
            // If the coordination is centralized, receiving a message
            // that does not carry a timestamp that is in the future
            // would indicate a critical condition, showing that the
            // time advance mechanism is not working correctly.
            error_print_and_exit("Received a message at tag (%lld, %u) that"
                                 " has a tag (%lld, %u) that is in the past.",
                                 current_logical_time - start_time, get_microstep(),
                                 tag.time - start_time, tag.microstep);
#else
            // Set the delay back to 0
            extra_delay = 0LL;
            DEBUG_PRINT("Calling schedule with 0 delay and intended tag (%lld, %u).",
                        trigger->intended_tag.time - start_time,
                        trigger->intended_tag.microstep);
            return_value = __schedule(trigger, extra_delay, token);
#endif
        } else if (tag.time == current_logical_time) {
            // In case the message is in the future
            // in terms of microstep, call
            // _lf_schedule_at_tag() and pass the tag
            // of the message.
            DEBUG_PRINT("Received a message that is (%lld nanoseconds, %u microsteps) "
                    "in the future.", extra_delay, tag.microstep - get_microstep());
            return_value = _lf_schedule_at_tag(trigger, tag, token);
        } else {
            // In case the message is in the future
            // in terms of logical time, call __schedule().
            DEBUG_PRINT("Received a message that is %lld nanoseconds in the future.", extra_delay);
            return_value = __schedule(trigger, extra_delay, token);
        }
        // Notify the main thread in case it is waiting for physical time to elapse.
        DEBUG_PRINT("Broadcasting notification that event queue changed.");
        pthread_cond_broadcast(&event_q_changed);
    }
    return return_value;
}

/**
 * Handle a message being received from a remote federate.
 * 
 * This function assumes the caller does not hold the mutex lock.
 * @param socket The socket to read the message from
 * @param buffer The buffer to read
 */
void handle_message(int socket, unsigned char* buffer) {
    // Read the header.
    read_from_socket(socket, sizeof(ushort) + sizeof(ushort) + sizeof(int), buffer,
            "Failed to read message header.");
    // Extract the header information.
    unsigned short port_id;
    unsigned short federate_id;
    unsigned int length;
    extract_header(buffer, &port_id, &federate_id, &length);
    // Check if the message is intended for this federate
    assert(_lf_my_fed_id == federate_id);
    DEBUG_PRINT("Receiving message to port %d of length %d.", port_id, length);

    // Get the triggering action for the corerponding port
    trigger_t* action = __action_for_port(port_id);

    // Read the payload.
    // Allocate memory for the message contents.
    unsigned char* message_contents = (unsigned char*)malloc(length);
    int bytes_read = read_from_socket2(socket, length, message_contents);
    if (bytes_read < length) {
        // Placeholder
        error_print_and_exit("Failed to read message body.");
    }
    DEBUG_PRINT("Message received by federate: %s. Length: %d.", message_contents, length);

    DEBUG_PRINT("Calling schedule.");
    _lf_schedule_value(&action, 0, message_contents, length);
}

/**
 * Handle a timed message being received from a remote federate via the RTI
 * or directly from other federates.
 * This will read the tag encoded in the header
 * and calculate an offset to pass to the schedule function.
 * This function assumes the caller does not hold the mutex lock.
 * Instead of holding the mutex lock, this function calls 
 * _lf_increment_global_tag_barrier with the tag carried in
 * the message header as an argument. This ensures that the tag
 * will not advance to the tag of the message if it is in the future, or
 * the tag will not advance at all if the tag of the message is
 * now or in the past.
 * @param socket The socket to read the message from.
 * @param buffer The buffer to read.
 */
void handle_timed_message(int socket, unsigned char* buffer) {
    // Read the header which contains the timestamp.
    read_from_socket(socket,
            sizeof(ushort) + sizeof(ushort) + sizeof(int) + sizeof(instant_t) + sizeof(microstep_t),
            buffer,
            "Failed to read timed message header.");
    // Extract the header information.
    unsigned short port_id;
    unsigned short federate_id;
    unsigned int length;
    extract_header(buffer, &port_id, &federate_id, &length);
    // Check if the message is intended for this federate
    assert(_lf_my_fed_id == federate_id);
    DEBUG_PRINT("Receiving message to port %d of length %d.", port_id, length);

    // Get the triggering action for the corerponding port
    trigger_t* action = __action_for_port(port_id);

    if (action->is_physical) {
        // Messages sent on physical connections should be handled via handle_message().
        error_print_and_exit("Received a timed message on a physical connection.");
    }

    // Read the tag of the message.
    tag_t tag;
    tag.time = extract_ll(&(buffer[sizeof(ushort) + sizeof(ushort) + sizeof(int)]));
    tag.microstep = extract_int(&(buffer[sizeof(ushort) + sizeof(ushort) + sizeof(int) + sizeof(instant_t)]));

#ifdef _LF_COORD_DECENTRALIZED // Only applicable for federated programs \
                               // with decentralized coordination
    // For logical connections in decentralized coordination,
    // increment the barrier to prevent advancement of tag beyond
    // the received tag if possible. The following function call
    // suggests that the tag barrier be raised at the tag provided
    // by the message. If this tag is in the past, the function will cause
    // the tag to freeze at the current level.
    _lf_increment_global_tag_barrier(tag);
#endif
    DEBUG_PRINT("Message tag: (%lld, %u), Current tag: (%lld, %u).", tag.time - start_time, tag.microstep, get_elapsed_logical_time(), get_microstep());

    // Read the payload.
    // Allocate memory for the message contents.
    unsigned char* message_contents = (unsigned char*)malloc(length);
    int bytes_read = read_from_socket2(socket, length, message_contents);
    if (bytes_read < length) {
#ifdef _LF_COORD_DECENTRALIZED // Only applicable for federated programs \
                               // with decentralized coordination
        // Decrement the barrier to allow advancement of tag.
        _lf_decrement_global_tag_barrier_already_locked();
#endif
        // Placeholder
        error_print_and_exit("Failed to read timed message body.");
    }

    // If something happens, make sure to release the barrier.
    DEBUG_PRINT("Message received: %s.", message_contents);

    // NOTE: Cannot call schedule_value(), which is what we really want to call,
    // because pthreads is too incredibly stupid and deadlocks trying to acquire
    // a lock that the calling thread already holds.
    pthread_mutex_lock(&mutex);
    // Acquire the one mutex lock to prevent logical time from advancing
    // during the call to schedule().

    DEBUG_PRINT("Calling schedule with tag (%lld, %u).", tag.time - start_time, tag.microstep);
    schedule_message_received_from_network_already_locked(action, tag, message_contents,
                                                          length);

#ifdef _LF_COORD_DECENTRALIZED // Only applicable for federated programs \
                               // with decentralized coordination
    // Finally, decrement the barrier to allow the execution to continue
    // past the raised barrier
    _lf_decrement_global_tag_barrier_already_locked();
#endif

    // The mutex is unlocked here after the barrier on
    // logical time has been removed to avoid
    // the need for unecessary lock and unlock
    // operations.
    pthread_mutex_unlock(&mutex);
}

/**
 * Most recent TIME_ADVANCE_GRANT received from the RTI, or NEVER if none
 * has been received.
 * This is used to communicate between the listen_to_rti_TCP thread and the
 * main federate thread.
 */
volatile tag_t __tag = {.time = NEVER, .microstep = 0u};

/** Indicator of whether a NET has been sent to the RTI and no TAG
 *  yet received in reply.
 */
volatile bool __tag_pending = false;

/** Handle a time advance grant (TAG) message from the RTI.
 *  This function assumes the caller does not hold the mutex lock,
 *  which it acquires to interact with the main thread, which may
 *  be waiting for a TAG (this broadcasts a condition signal).
 */
void handle_tag_advance_grant() {
    unsigned char buffer[sizeof(instant_t) + sizeof(microstep_t)];
<<<<<<< HEAD
    read_from_socket(_lf_rti_socket_TCP, sizeof(instant_t) + sizeof(microstep_t), buffer,
                     "Federate %d failed to read the time advance grant from the RTI.", _lf_my_fed_id);
=======
    read_from_socket(_lf_rti_socket, sizeof(instant_t) + sizeof(microstep_t), buffer,
                     "Failed to read the time advance grant from the RTI.");
>>>>>>> 25d71109

    pthread_mutex_lock(&mutex);
    __tag.time = extract_ll(buffer);
    __tag.microstep = extract_int(&(buffer[sizeof(instant_t)]));
    __tag_pending = false;
    DEBUG_PRINT("Received TAG (%lld, %u).", __tag.time - start_time, __tag.microstep);
    // Notify everything that is blocked.
    pthread_cond_broadcast(&event_q_changed);
    pthread_mutex_unlock(&mutex);
}

/**
 * Used to prevent the federate from sending a REQUEST_STOP
 * message multiple times to the RTI.
 * 
 * @note Access to this variable should always be protected by
 *  mutex lock.
 */
volatile bool federate_has_already_sent_a_stop_request_to_rti = false;

/** 
 * Send a STOP_REQUEST message to the RTI.
 * 
 * This function raises a global barrier on
 * logical time at the current time.
 * 
 * This function assumes the caller holds the mutex lock.
 */
void _lf_fd_send_stop_request_to_rti() {
    if (federate_has_already_sent_a_stop_request_to_rti == true) {
        return;
    }
    DEBUG_PRINT("Requesting a whole program stop.");
    // Raise a logical time barrier at the current time
    _lf_increment_global_tag_barrier_already_locked(current_tag);
    // Send a stop request with the current tag to the RTI
    unsigned char buffer[1 + sizeof(instant_t)];
    buffer[0] = STOP_REQUEST;
    encode_ll(current_tag.time, &(buffer[1]));
<<<<<<< HEAD
    write_to_socket(_lf_rti_socket_TCP, 1 + sizeof(instant_t), buffer, "Federate %d failed to send stop time %lld to the RTI.", _lf_my_fed_id, current_tag.time - start_time);
=======
    write_to_socket(_lf_rti_socket, 1 + sizeof(instant_t), buffer,
            "Failed to send stop time %lld to the RTI.", current_tag.time - start_time);
>>>>>>> 25d71109
    federate_has_already_sent_a_stop_request_to_rti = true;
}

/** 
 * Handle a STOP_GRANTED message from the RTI. * 
 * 
 * This function removes the global barrier on
 * logical time raised when request_stop() was
 * called.
 * 
 * This function assumes the caller does not hold
 * the mutex lock, therefore, it acquires it.
 * 
 * FIXME: It should be possible to at least handle the situation
 * where the specified stop time is larger than current time.
 * This would require implementing a shutdown action.
 */
void handle_stop_granted_message() {
    unsigned char buffer[sizeof(instant_t)];
<<<<<<< HEAD
    read_from_socket(_lf_rti_socket_TCP, sizeof(instant_t), buffer, "Federate %d failed to read STOP_GRANTED time from RTI.", _lf_my_fed_id);
=======
    read_from_socket(_lf_rti_socket, sizeof(instant_t), buffer,
            "Failed to read STOP_GRANTED time from RTI.");
>>>>>>> 25d71109

    // Acquire a mutex lock to ensure that this state does change while a
    // message is transport or being used to determine a TAG.
    pthread_mutex_lock(&mutex);

    tag_t received_stop_tag;
    received_stop_tag.time = extract_ll(buffer);
    DEBUG_PRINT("Received from RTI a STOP_GRANTED message with time %lld.\n",
            received_stop_tag.time - start_time);
    // Deduce the microstep
    if (received_stop_tag.time == current_tag.time) {
        received_stop_tag.microstep = current_tag.microstep + 1;
    } else if (received_stop_tag.time > current_tag.time) {
        received_stop_tag.microstep = 0;
<<<<<<< HEAD
    } else if (current_tag.time != FOREVER) {
        // FIXME: I see no way for current_tag.time to be FOREVER, but
        // this seems to be nondeterministically happening in PingPongDistributed. How?
        error_print("Federate %d received a stop_time %lld from the RTI that is in the past. "
                    "Stopping at the next microstep (%lld, %u).",
                    _lf_my_fed_id,
=======
    } else {
        error_print("Received a stop_time %lld in the past from the RTI. "
                    "Stopping at the next microstep (%lld, %u).",
>>>>>>> 25d71109
                    received_stop_tag.time - start_time,
                    current_tag.time - start_time,
                    current_tag.microstep + 1);
        received_stop_tag = current_tag;
        received_stop_tag.microstep++;
    }

    stop_tag = received_stop_tag;
    DEBUG_PRINT("Setting the stop tag to (%lld, %u).",
                stop_tag.time - start_time,
                stop_tag.microstep);

    _lf_decrement_global_tag_barrier_already_locked();
    // In case any thread is waiting on a condition, notify all.
    pthread_cond_broadcast(&reaction_q_changed);
    // We signal instead of broadcast under the assumption that only
    // one worker thread can call wait_until at a given time because
    // the call to wait_until is protected by a mutex lock
    pthread_cond_signal(&event_q_changed);
    pthread_mutex_unlock(&mutex);
}

/**
 * Handle a STOP_REQUEST message from the RTI.
 * 
 * This function assumes the caller does not hold
 * the mutex lock, therefore, it acquires it.
 */
void handle_stop_request_message() {
    unsigned char buffer[sizeof(instant_t)];
<<<<<<< HEAD
    read_from_socket(_lf_rti_socket_TCP, sizeof(instant_t), buffer, "Federate %d failed to read STOP_REQUEST time from RTI.", _lf_my_fed_id);
=======
    read_from_socket(_lf_rti_socket, sizeof(instant_t), buffer,
            "Failed to read STOP_REQUEST time from RTI.");
>>>>>>> 25d71109

    // Acquire a mutex lock to ensure that this state does change while a
    // message is transport or being used to determine a TAG.
    pthread_mutex_lock(&mutex);
    // Don't send a stop tag twice
    if (federate_has_already_sent_a_stop_request_to_rti == true) {
        pthread_mutex_unlock(&mutex);
        return;
    }

    instant_t stop_time = extract_ll(buffer); // Note: ignoring the payload of the incoming stop request from the RTI
    DEBUG_PRINT("Federate %d received from RTI a STOP_REQUEST message with time %lld.",
            _lf_my_fed_id, stop_time - start_time);

    unsigned char outgoing_buffer[1 + sizeof(instant_t)];
    outgoing_buffer[0] = STOP_REQUEST_REPLY;
    // Encode the current logical time
    encode_ll(current_tag.time, &(outgoing_buffer[1]));
    // Send the current logical time to the RTI. This message does not have an identifying byte since
    // since the RTI is waiting for a response from this federate.
<<<<<<< HEAD
    write_to_socket(_lf_rti_socket_TCP, 1 + sizeof(instant_t), outgoing_buffer, "Federate %d failed to send the answer to STOP_REQUEST to RTI.", _lf_my_fed_id);
=======
    write_to_socket(_lf_rti_socket, 1 + sizeof(instant_t), outgoing_buffer,
            "Failed to send the answer to STOP_REQUEST to RTI.");
>>>>>>> 25d71109

    // Raise a barrier at current time
    // because we are sending it to the RTI
    _lf_increment_global_tag_barrier_already_locked(current_tag);

    // A subsequent call to request_stop will be a no-op.
    federate_has_already_sent_a_stop_request_to_rti = true;

    pthread_mutex_unlock(&mutex);
}

/** 
 * Thread that listens for inputs from other federates.
 * This thread listens for messages of type P2P_TIMED_MESSAGE 
 * (@see rti.h) from the specified peer federate and calls schedule to 
 * schedule an event. If an error occurs or an EOF is received 
 * from the peer, then this procedure sets the corresponding 
 * socket in _lf_federate_sockets_for_inbound_p2p_connections 
 * to -1 and returns, terminating the thread.
 * @param fed_id_ptr A pointer to a ushort containing federate ID being listened to.
 *  This procedure frees the memory pointed to before returning.
 */
void* listen_to_federates(void* fed_id_ptr) {

    ushort fed_id = *((ushort*)fed_id_ptr);

    DEBUG_PRINT("Listening to federate %d.", fed_id);

    int socket_id = _lf_federate_sockets_for_inbound_p2p_connections[fed_id];

    // Buffer for incoming messages.
    // This does not constrain the message size
    // because the message will be put into malloc'd memory.
    unsigned char buffer[FED_COM_BUFFER_SIZE];

    // Listen for messages from the federate.
    while (1) {
        // Read one byte to get the message type.
        DEBUG_PRINT("Waiting for a P2P message.");
        int bytes_read = read_from_socket2(socket_id, 1, buffer);
        DEBUG_PRINT("Received a P2P message of type %d.", buffer[0]);
        if (bytes_read == 0) {
            // EOF occurred. This breaks the connection.
            DEBUG_PRINT("Received EOF from peer federate %d. Closing the socket.", fed_id);
            close(socket_id);
            _lf_federate_sockets_for_inbound_p2p_connections[fed_id] = -1;
            break;
        } else if (bytes_read < 0) {
            error_print("P2P socket to federate %d is broken.", fed_id);
            close(socket_id);
            _lf_federate_sockets_for_inbound_p2p_connections[fed_id] = -1;
            break;
        }
        switch (buffer[0]) {
            case P2P_MESSAGE:
                DEBUG_PRINT("Handling p2p message from federate %d.", fed_id);
                handle_message(socket_id, buffer + 1);
                break;
            case P2P_TIMED_MESSAGE:
                DEBUG_PRINT("Handling timed p2p message from federate %d.", fed_id);
                handle_timed_message(socket_id, buffer + 1);
                break;
            default:
                error_print("Received erroneous message type: %d. Closing the socket.", buffer[0]);
                close(socket_id);
                _lf_federate_sockets_for_inbound_p2p_connections[fed_id] = -1;
                break;
        }
    }
    free(fed_id_ptr);
    return NULL;
}

/** 
 * A helper function that reads one byte from the UDP socket to the RTI.
 * It will not remove anything from the socket buffer. Therefore, the
 * same byte will be present next time read() or recv() is called on the
 * socket.
 * 
 * @note This function shares a lot of code with peek_one_byte_from_RTI_UDP(),
 *  with the exception of error messages.  
 * 
 * @return Returns the byte if the socket is open, REJECT otherwise (see rti.h).
 */
unsigned char peek_one_byte_from_RTI_UDP() {
    unsigned char buffer[1];
    // Peek at one byte of the message. This does not remove the first
    // byte. Therefore, any subsquent function reading from the socket
    // should handle it as well.
    int bytes_read = recvfrom(_lf_rti_socket_UDP, // The UDP socket
                                buffer,             // The buffer to read into
                                1,                  // Number of bytes to read
                                MSG_PEEK,           // Set the flag to only peek at the data
                                NULL,               // We don't care about the sender (we already know it is the RTI)
                                NULL);              // We don't care about the length of the sender's address
    if (bytes_read == 0) {
        // EOF received from the RTI. This breaks the connection to the RTI
        // under the assumption that the RTI has sent an EOF by invoking
        // shutdown(socket, SHUT_WR), which indicates that the RTI
        // does not intend to send any more messages.
        // We should not exit the federate here since there might be
        // a termination in progress.
        error_print("Federate %d received EOF from RTI. Closing the UDP socket.", _lf_my_fed_id);
        close(_lf_rti_socket_UDP);
        _lf_rti_socket_UDP = -1;
        return REJECT;
    } else if (bytes_read < 0 && errno != EAGAIN && errno != EWOULDBLOCK) {
        // If the error condition was not indicating to try again, then
        // the socket to the RTI is broken, which is an error condition.
        error_print("UDP socket between federate %d and RTI broken.", _lf_my_fed_id);
        close(_lf_rti_socket_UDP);
        _lf_rti_socket_UDP = -1;
        return REJECT;
    }
    return buffer[0];
}

/** 
 * Thread that listens for UDP inputs from the RTI.
 */
void* listen_to_rti_UDP_thread(void* args) {
    // Listen for UDP messages from the RTI.
    // The only expected messages are T1 and T4, which have
    // a payload of a time value.
    size_t message_size = 1 + sizeof(instant_t);
    unsigned char buffer[message_size];
    // This thread will be either waiting for T1 or waiting
    // for T4. Track the mode with this variable:
    bool waiting_for_T1 = true;
    while (1) {
        struct sockaddr_in RTI_UDP_addr;
        socklen_t RTI_UDP_addr_length = sizeof(RTI_UDP_addr);
        int bytes_read = 0;
        // Read from the UDP socket
        do {
            bytes_read += recvfrom(_lf_rti_socket_UDP,                  // The UDP socket
                                    buffer,                             // The buffer to read into
                                    message_size - bytes_read,          // Number of bytes to read
                                    0,                                  // Read the entire datagram
                                    (struct sockaddr*)&RTI_UDP_addr,    // Record the RTI's address
                                    &RTI_UDP_addr_length);              // The RTI's address length
            // Try reading again if errno indicates the need to try again and there are more
            // bytes to read.
        } while ((errno == EAGAIN || errno == EWOULDBLOCK) && bytes_read < message_size);
        if (bytes_read < message_size) {
            // Either the socket has closed or the RTI has sent EOF.
            // Exit the thread to halt clock synchronization.
            error_print("Federate %d: UDP socket to RTI is broken.", _lf_my_fed_id);
            break;
        }
        DEBUG_PRINT ("Federate %d received UDP message from RTI on port %u.\n", _lf_my_fed_id, ntohs(RTI_UDP_addr.sin_port));
        // Handle the message
        if (buffer[0] == PHYSICAL_CLOCK_SYNC_MESSAGE_T1 && waiting_for_T1) {
            waiting_for_T1 = false;
            // The reply (or return) address is given in RTI_UDP_addr.
            // We utilize the connect() function to set the default address
            // of the _lf_rti_socket_UDP socket to RTI_UDP_addr. This is convenient
            // because subsequent calls to write_to_socket do not need this address.
            // Note that this only needs to be done for handle_T1_clock_sync_message()
            // because it is the only function that needs to reply to the RTI.
            if (connect(_lf_rti_socket_UDP,
                        (struct sockaddr*)&RTI_UDP_addr,
                        RTI_UDP_addr_length) < 0) {
                error_print("Federate %d failed to register RTI's UDP reply address.",
                            _lf_my_fed_id);
                continue;
            }
            pthread_mutex_lock(&socket_mutex);
            handle_T1_clock_sync_message(buffer, _lf_rti_socket_UDP);
            pthread_mutex_unlock(&socket_mutex);
        } else if (buffer[0] == PHYSICAL_CLOCK_SYNC_MESSAGE_T4 && !waiting_for_T1) {
            waiting_for_T1 = true;
            pthread_mutex_lock(&socket_mutex);
            handle_T4_clock_sync_message(buffer, _lf_rti_socket_UDP);
            pthread_mutex_unlock(&socket_mutex);
        } else if (buffer[0] == PHYSICAL_CLOCK_SYNC_MESSAGE_T1 || 
                   buffer[0] == PHYSICAL_CLOCK_SYNC_MESSAGE_T4) {
            DEBUG_PRINT("Federate %d received from RTI an out of order UDP message type: %u. Skipping this round.",
                       _lf_my_fed_id, buffer[0]);
            continue;
        } else {
            error_print("Federate %d received from RTI an unrecognized UDP message type: %u.",
                    _lf_my_fed_id, buffer[0]);
            // Ignore further clock sync messages until we get a T1.
            waiting_for_T1 = true;
        }
    }
    return NULL;
}

/** 
 * Thread that listens for TCP inputs from the RTI.
 *  When a physical message arrives, this calls schedule.
 */
void* listen_to_rti_TCP(void* args) {
    // Buffer for incoming messages.
    // This does not constrain the message size
    // because the message will be put into malloc'd memory.
    unsigned char buffer[FED_COM_BUFFER_SIZE];

    // Listen for messages from the federate.
    while (1) {
        // Read one byte to get the message type.
        int bytes_read = read_from_socket2(_lf_rti_socket_TCP, 1, buffer);
        if (bytes_read == 0) {
            // EOF received from the RTI. This breaks the connection to the RTI
            // under the assumption that the RTI has sent an EOF by invoking
            // shutdown(socket, SHUT_WR), which indicates that the RTI
            // does not intend to send any more messages.
            // We should not exit the federate here since there might be
            // a termination in progress.
<<<<<<< HEAD
            DEBUG_PRINT("Federate %d received EOF from RTI. Closing the socket.", _lf_my_fed_id);
            close(_lf_rti_socket_TCP);
            _lf_rti_socket_TCP = -1;
=======
            DEBUG_PRINT("Received EOF from RTI. Closing the socket.");
            close(_lf_rti_socket);
            _lf_rti_socket = -1;
>>>>>>> 25d71109
            break;
        } else if (bytes_read < 0 && errno != EAGAIN && errno != EWOULDBLOCK) {
            // If the error condition was not indicating to try again, then
            // the socket to the RTI is broken, which is an error condition.
<<<<<<< HEAD
            error_print("P2P socket between federate %d and RTI broken.", _lf_my_fed_id);
            close(_lf_rti_socket_TCP);
            _lf_rti_socket_TCP = -1;
=======
            error_print("P2P socket to RTI is broken.");
            close(_lf_rti_socket);
            _lf_rti_socket = -1;
>>>>>>> 25d71109
            exit(1);
        }
        switch (buffer[0]) {
            case TIMED_MESSAGE:
                handle_timed_message(_lf_rti_socket_TCP, &(buffer[1]));
                break;
            case TIME_ADVANCE_GRANT:
                handle_tag_advance_grant();
                break;
            case STOP_REQUEST:
                handle_stop_request_message();
                break;
            case STOP_GRANTED:
                handle_stop_granted_message();
                break;
            case PHYSICAL_CLOCK_SYNC_MESSAGE_T1:
            case PHYSICAL_CLOCK_SYNC_MESSAGE_T4:
                error_print("Federate %d received unexpected clock sync message from RTI on TCP socket.",
                            _lf_my_fed_id);
                break;
            default:
<<<<<<< HEAD
                error_print_and_exit("Federate %d received from RTI an unrecognized TCP message type: %hhx.", _lf_my_fed_id, buffer[0]);
=======
                error_print_and_exit("Received from RTI an unrecognized message type: %hhx.", buffer[0]);
>>>>>>> 25d71109
        }
    }
    return NULL;
}

/**
 * Synchronize the initial physical clock with the RTI.
 * A call to this function is inserted into the startup
 * sequence by the code generator if initial clock synchronization
 * is required.
 *
 * This is a blocking function that expects
 * to read a PHYSICAL_CLOCK_SYNC_MESSAGE_T1 from the RTI TCP socket.
 * It will then follow the PTP protocol to synchronize the local
 * physical clock with the RTI.
 * Failing to complete this protocol is treated as a catastrophic
 * error that causes the federate to exit.
 */
void synchronize_initial_physical_time_with_rti(){
    DEBUG_PRINT("Federate %d waiting for initial clock synchronization messages from the RTI.", _lf_my_fed_id);

    size_t message_size = 1 + sizeof(instant_t);
    unsigned char buffer[message_size];

    for (int i=0; i < CLOCK_SYNCHRONIZATION_T4_MESSAGES_PER_INTERVAL; i++) {
        // The first message expected from the RTI is PHYSICAL_CLOCK_SYNC_MESSAGE_T1
        read_from_socket(_lf_rti_socket_TCP, message_size, buffer,
                "Federate %d did not get the initial clock synchronization message T1 from the RTI.",
                _lf_my_fed_id);

        // Check that this is the T1 message.
        if (buffer[0] != PHYSICAL_CLOCK_SYNC_MESSAGE_T1) {
            error_print_and_exit("Federate %d expected T1 message from RTI. Got %x.", _lf_my_fed_id, buffer[0]);
        }
        // Handle the message and send a reply T3 message.
        // NOTE: No need to acquire the mutex lock during initialization because only
        // one thread is running.
        handle_T1_clock_sync_message(buffer, _lf_rti_socket_TCP);

        // Next message from the RTI is required to be PHYSICAL_CLOCK_SYNC_MESSAGE_T4
        read_from_socket(_lf_rti_socket_TCP, message_size, buffer,
                "Federate %d did not get the clock synchronization message T4 from the RTI.",
                _lf_my_fed_id);

        // Check that this is the T4 message.
        if (buffer[0] != PHYSICAL_CLOCK_SYNC_MESSAGE_T4) {
            error_print_and_exit("Federate %d expected T4 message from RTI. Got %x.", _lf_my_fed_id, buffer[0]);
        }

        // Handle the message.
        // NOTE: No need to acquire the mutex lock during initialization because only
        // one thread is running.
        handle_T4_clock_sync_message(buffer, _lf_rti_socket_TCP);
    }

    DEBUG_PRINT("Federate %d finished initial clock synchronization with the RTI.", _lf_my_fed_id);
}

/** 
 * Synchronize the start with other federates via the RTI.
 * This assumes that a connection to the RTI is already made 
 * and _lf_rti_socket_TCP is valid. It then sends the current logical 
 * time to the RTI and waits for the RTI to respond with a specified
 * time. It starts a thread to listen for messages from the RTI.
 * It then waits for physical time to match the specified time,
 * sets current logical time to the time returned by the RTI,
 * and then returns. If --fast was specified, then this does
 * not wait for physical time to match the logical start time
 * returned by the RTI.
 */
void synchronize_with_other_federates() {

    DEBUG_PRINT("Synchronizing with other federates.");

    // Reset the start time to the coordinated start time for all federates.
    // Note that this does not grant execution to this federate. In the centralized
    // coordination, the tag (0,0) should be explicitly sent to the RTI on a Time
    // Advance Grant message to request for permission to execute. In the decentralized
    // coordination, either the after delay on the connection must be sufficiently large
    // enough or the STP offset must be set globally to an accurate value.
    current_tag.time = get_start_time_from_rti(get_physical_time());

    start_time = current_tag.time;

    if (duration >= 0LL) {
        // A duration has been specified. Recalculate the stop time.
       stop_tag = ((tag_t) {.time = current_tag.time + duration, .microstep = 0});
    }
    
    // Reinitialize the physical start time to match the current physical time.
    // This will be different on each federate. If --fast was given, it could
    // be very different.
    physical_start_time = get_physical_time();

    // Start two thread to listen for incoming messages from the RTI.
    // One for TCP messages
    pthread_t thread_id;
    pthread_create(&thread_id, NULL, listen_to_rti_TCP, NULL);

#ifdef _LF_CLOCK_SYNC
    // One for UDP messages if clock synchronization is enabled for this federate
    pthread_create(&thread_id, NULL, listen_to_rti_UDP_thread, NULL);
#endif

    // If --fast was not specified, wait until physical time matches
    // or exceeds the start time. Microstep is ignored.
    DEBUG_PRINT("Federate %d waiting for start time %lld.", _lf_my_fed_id, current_tag.time);
    wait_until(current_tag.time);
    DEBUG_PRINT("Federate %d done waiting for start time %lld.", _lf_my_fed_id, current_tag.time);
    DEBUG_PRINT("Federate %d: Physical time is ahead of current time by %lld.",
            _lf_my_fed_id, get_physical_time() - current_tag.time);
}

/** Indicator of whether this federate has upstream federates.
 *  The default value of false may be overridden in __initialize_trigger_objects.
 */
bool __fed_has_upstream = false;

/** Indicator of whether this federate has downstream federates.
 *  The default value of false may be overridden in __initialize_trigger_objects.
 */
bool __fed_has_downstream = false;

/** 
 * Send a logical tag complete (LTC) message to the RTI
 * if there are downstream federates. Otherwise, do nothing.
 * This function assumes the caller holds the mutex lock.
 * 
 * @param time The time of the tag
 * @param microstep The microstep of the tag
 */
void __logical_time_complete(instant_t time, microstep_t microstep) {
    if (__fed_has_downstream) {
        DEBUG_PRINT("Handling the completion of logical tag (%lld, %u).", time - start_time, microstep);
        send_tag(LOGICAL_TIME_COMPLETE, time, microstep);
    }
}

/** If this federate depends on upstream federates or sends data to downstream
 *  federates, then notify the RTI of the next event on the event queue.
 *  If there are upstream federates, then this will block until either the
 *  RTI grants the advance to the requested time or the wait for the response
 *  from the RTI is interrupted by a change in the event queue (e.g., a
 *  physical action triggered).  This returns either the specified time or
 *  a lesser time when it is safe to advance logical time to the returned time.
 *  The returned time may be less than the specified time if there are upstream
 *  federates and either the RTI responds with a lesser time or
 *  the wait for a response from the RTI is interrupted by a
 *  change in the event queue.
 *  This function assumes the caller holds the mutex lock.
 */
tag_t __next_event_tag(instant_t time, microstep_t microstep) {
    if (!__fed_has_downstream && !__fed_has_upstream) {
        // This federate is not connected (except possibly by physical links)
        // so there is no need for the RTI to get involved.

        // FIXME: If the event queue is empty, then the time argument is either
        // the timeout_time or FOREVER. In this case, it matters whether there are
        // upstream federates connected by physical connections, which do not
        // affect __fed_has_upstream. We should not return immediately because
        // then the execution will hit its timeout_time and fail to receive any
        // messages sent by upstream federates.
        return (tag_t){.time = time, .microstep = microstep};
    }

    // FIXME: The returned value t is a promise that, absent inputs from
    // another federate, this federate will not produce events earlier than t.
    // But if there are downstream federates and there is
    // a physical action (not counting receivers from upstream federates),
    // then we can only promise up to current physical time.
    // This will result in this federate busy waiting, looping through this code
    // and notifying the RTI with next_event_tag(current_physical_time())
    // repeatedly.

    // If there are upstream federates, then we need to wait for a
    // reply from the RTI.

    // If time advance has already been granted for this tag or a larger
    // tag, then return immediately.
    if (compare_tags2(__tag.time, __tag.microstep, time, microstep) > 0) {
        return (tag_t){.time = time, .microstep = microstep};
    }

    send_tag(NEXT_EVENT_TIME, time, microstep);
    DEBUG_PRINT("Sent next event tag (%lld, %u) to RTI.", time - start_time, microstep);

    // If there are no upstream federates, return immediately, without
    // waiting for a reply. This federate does not need to wait for
    // any other federate.
    // FIXME: If fast execution is being used, it may be necessary to
    // throttle upstream federates.
    // FIXME: As noted above, this is not correct if the time is the timeout_time.
    if (!__fed_has_upstream) {
        return (tag_t){.time = time, .microstep = microstep};
    }

    __tag_pending = true;
    while (__tag_pending) {
        // Wait until either something changes on the event queue or
        // the RTI has responded with a TAG.
        DEBUG_PRINT("Waiting for changes on the event queue.");
        if (pthread_cond_wait(&event_q_changed, &mutex) != 0) {
            error_print("Wait errored.");
        }

        if (__tag_pending) {
            DEBUG_PRINT("RTI has not replied, but a change was detected on the event queue.");
            // The RTI has not replied, so the wait must have been
            // interrupted by activity on the event queue.
            // If there is now an earlier event on the event queue,
            // then we should return with the time of that event.
            event_t *head_event = (event_t *)pqueue_peek(event_q);
            if (head_event != NULL && head_event->time < time) {
                if (head_event->time == current_tag.time) {
                    microstep = get_microstep() + 1;
                } else {
                    microstep = 0u;
                }

                return (tag_t){.time = head_event->time, .microstep = microstep};
            }
            // If we get here, any activity on the event queue is not relevant.
            // Either the queue is empty or whatever appeared on it
            // has a timestamp greater than this request.
            // Keep waiting for the TAG.
        }
    }
    DEBUG_PRINT("RTI granted tag (%lld, %u).", __tag.time - start_time, __tag.microstep);

    // Convert the volatile __tag to a non-volatile variable before returning.
    // This is relatively safe to do here because of the __tag_pending guard and the conditional wait
    // that happens prior to this and the fact that the mutex is locked.
    return convert_volatile_tag_to_nonvolatile(__tag);
}<|MERGE_RESOLUTION|>--- conflicted
+++ resolved
@@ -53,18 +53,7 @@
 pthread_mutex_t socket_mutex = PTHREAD_MUTEX_INITIALIZER;
 
 /**
-<<<<<<< HEAD
- * The ID of this federate as assigned when the generated function
- * __initialize_trigger_objects() is called
- * (@see xtext/org.icyphy.linguafranca/src/org/icyphy/generator/CGenerator.xtend).
- */
-ushort _lf_my_fed_id = 0;
-
-/**
  * The TCP socket descriptor for this federate to communicate with the RTI.
-=======
- * The socket descriptor for this federate to communicate with the RTI.
->>>>>>> 25d71109
  * This is set by connect_to_rti(), which must be called before other
  * functions that communicate with the rti are called.
  */
@@ -259,15 +248,9 @@
     unsigned char buffer[sizeof(int) + 1];
     buffer[0] = ADDRESS_AD;
     encode_int(_lf_server_port, &(buffer[1]));
-<<<<<<< HEAD
     write_to_socket(_lf_rti_socket_TCP, sizeof(int) + 1, (unsigned char*)buffer,
-                    "Federate %d failed to send address advertisement.", _lf_my_fed_id);
-    DEBUG_PRINT("Federate %d sent port %d to the RTI.\n", _lf_my_fed_id, _lf_server_port);
-=======
-    write_to_socket(_lf_rti_socket, sizeof(int) + 1, (unsigned char*)buffer,
                     "Failed to send address advertisement.");
     DEBUG_PRINT("Sent port %d to the RTI.", _lf_server_port);
->>>>>>> 25d71109
 
     // Set the global server socket
     _lf_server_socket = socket_descriptor;
@@ -319,20 +302,10 @@
     // Header:  message_type + port_id + federate_id + length of message + timestamp + microstep
     const int header_length = 1 + sizeof(ushort) + sizeof(ushort) + sizeof(int);
     // Use a mutex lock to prevent multiple threads from simultaneously sending.
-<<<<<<< HEAD
-    // DEBUG_PRINT("Federate %d pthread_mutex_lock send_timed", _lf_my_fed_id);
     pthread_mutex_lock(&socket_mutex);
-    // DEBUG_PRINT("Federate %d pthread_mutex_locked", _lf_my_fed_id);
-    write_to_socket(socket, header_length, header_buffer, "Federate %d failed to send message header to the RTI.", _lf_my_fed_id);
-    write_to_socket(socket, length, message, "Federate %d failed to send message body to the RTI.", _lf_my_fed_id);
-    // DEBUG_PRINT("Federate %d pthread_mutex_unlock", _lf_my_fed_id);
-    pthread_mutex_unlock(&socket_mutex);
-=======
-    pthread_mutex_lock(&mutex);
     write_to_socket(socket, header_length, header_buffer, "Failed to send message header to the RTI.");
     write_to_socket(socket, length, message, "Failed to send message body to the RTI.");
-    pthread_mutex_unlock(&mutex);
->>>>>>> 25d71109
+    pthread_mutex_unlock(&socket_mutex);
 }
 
 /** 
@@ -425,22 +398,12 @@
     // Header:  message_type + port_id + federate_id + length of message + timestamp + microstep
     const int header_length = 1 + sizeof(ushort) + sizeof(ushort) + sizeof(int) + sizeof(instant_t) + sizeof(microstep_t);
     // Use a mutex lock to prevent multiple threads from simultaneously sending.
-<<<<<<< HEAD
-    // DEBUG_PRINT("Federate %d pthread_mutex_lock send_timed", _lf_my_fed_id);
     pthread_mutex_lock(&socket_mutex);
-    // DEBUG_PRINT("Federate %d pthread_mutex_locked", _lf_my_fed_id);
-    write_to_socket(socket, header_length, header_buffer, "Federate %d failed to send timed message header to the RTI.", _lf_my_fed_id);
-    write_to_socket(socket, length, message, "Federate %d failed to send timed message body to the RTI.", _lf_my_fed_id);
-    // DEBUG_PRINT("Federate %d pthread_mutex_unlock", _lf_my_fed_id);
-    pthread_mutex_unlock(&socket_mutex);
-=======
-    pthread_mutex_lock(&mutex);
     write_to_socket(socket, header_length, header_buffer,
             "Failed to send timed message header to the RTI.");
     write_to_socket(socket, length, message,
-            "Failed to send timed message body to the RTI.");
-    pthread_mutex_unlock(&mutex);
->>>>>>> 25d71109
+            "Federate %d failed to send timed message body to the RTI.");
+    pthread_mutex_unlock(&socket_mutex);
 }
 
 /** 
@@ -456,12 +419,8 @@
     buffer[0] = type;
     encode_ll(time, &(buffer[1]));
     encode_int(microstep, &(buffer[1 + sizeof(instant_t)]));
-<<<<<<< HEAD
-    write_to_socket(_lf_rti_socket_TCP, 1 + sizeof(instant_t) + sizeof(microstep_t), buffer, "Federate %d failed to send tag (%lld, %u) to the RTI.", _lf_my_fed_id, time - start_time, microstep);
-=======
-    write_to_socket(_lf_rti_socket, 1 + sizeof(instant_t) + sizeof(microstep_t), buffer,
+    write_to_socket(_lf_rti_socket_TCP, 1 + sizeof(instant_t) + sizeof(microstep_t), buffer,
             "Failed to send tag (%lld, %u) to the RTI.", time - start_time, microstep);
->>>>>>> 25d71109
 }
 
 /**
@@ -527,17 +486,10 @@
         _lf_federate_sockets_for_inbound_p2p_connections[remote_fed_id] = socket_id;
 
         // Send an ACK message.
-<<<<<<< HEAD
         unsigned char response = ACK;
         write_to_socket(socket_id, 1, (unsigned char*)&response,
-                "Federate %d failed to write ACK in response to federate %d.",
-                _lf_my_fed_id, remote_fed_id);
-=======
-        unsigned char response[1];
-        response[0] = ACK;
-        write_to_socket(socket_id, 1, (unsigned char*)&response,
-                "Failed to write ACK in response to federate %d.", remote_fed_id);
->>>>>>> 25d71109
+                "Failed to write ACK in response to federate %d.",
+                remote_fed_id);
 
         // Start a thread to listen for incoming messages from other federates.
         // We cannot pass a pointer to remote_fed_id to the thread we need to create
@@ -601,34 +553,20 @@
 
         // debug_print("Sending address query for federate %d.\n", remote_federate_id);
 
-<<<<<<< HEAD
         write_to_socket(_lf_rti_socket_TCP, sizeof(ushort) + 1, buffer,
-                "Federate %d failed to send address query for federate %d to RTI.",
-                _lf_my_fed_id, remote_federate_id);
+                "Failed to send address query for federate %d to RTI.",
+                remote_federate_id);
 
         // Read RTI's response.
         read_from_socket(_lf_rti_socket_TCP, sizeof(int), buffer,
-                "Federate %d failed to read the requested port number for federate %d from RTI.",
-                _lf_my_fed_id, remote_federate_id);
+                "Failed to read the requested port number for federate %d from RTI.",
+                remote_federate_id);
 
         port = extract_int(buffer);
 
         read_from_socket(_lf_rti_socket_TCP, sizeof(host_ip_addr), (unsigned char*)&host_ip_addr,
-                "Federate %d failed to read the ip address for federate %d from RTI.",
-                _lf_my_fed_id, remote_federate_id);
-=======
-        write_to_socket(_lf_rti_socket, sizeof(ushort) + 1, buffer,
-                "Failed to send address query for federate %d to RTI.", remote_federate_id);
-
-        // Read RTI's response.
-        read_from_socket(_lf_rti_socket, sizeof(int), buffer,
-                "Failed to read the requested port number for federate %d from RTI.", remote_federate_id);
-
-        port = extract_int(buffer);
-
-        read_from_socket(_lf_rti_socket, sizeof(host_ip_addr), (unsigned char*)&host_ip_addr,
-                "Failed to read the ip address for federate %d from RTI.", remote_federate_id);
->>>>>>> 25d71109
+                "Failed to read the ip address for federate %d from RTI.",
+                remote_federate_id);
 
         // A reply of -1 for the port means that the RTI does not know
         // the port number of the remote federate, presumably because the
@@ -636,14 +574,8 @@
         // Sleep for some time before retrying.
         if (port == -1) {
             if (count_tries++ >= CONNECT_NUM_RETRIES) {
-<<<<<<< HEAD
-                fprintf(stderr, "TIMEOUT on federate %d obtaining IP/port for federate %d from the RTI.\n",
-                        _lf_my_fed_id, remote_federate_id);
-                exit(1);
-=======
                 error_print_and_exit("TIMEOUT obtaining IP/port for federate %d from the RTI.",
                         remote_federate_id);
->>>>>>> 25d71109
             }
             struct timespec wait_time = {0L, ADDRESS_QUERY_RETRY_INTERVAL};
             struct timespec remaining_time;
@@ -722,20 +654,13 @@
             encode_ushort((ushort)_lf_my_fed_id, (unsigned char*)&(buffer[1]));
             unsigned char federation_id_length = strnlen(federation_id, 255);
             buffer[sizeof(ushort) + 1] = federation_id_length;
-<<<<<<< HEAD
             write_to_socket(_lf_federate_sockets_for_outbound_p2p_connections[remote_federate_id],
                     buffer_length, buffer,
-                    "Federate %d failed to send fed_id to federate %d.", _lf_my_fed_id, remote_federate_id);
+                    "Failed to send fed_id to federate %d.", remote_federate_id);
             write_to_socket(_lf_federate_sockets_for_outbound_p2p_connections[remote_federate_id],
                     federation_id_length, (unsigned char*)federation_id,
-                    "Federate %d failed to send federation id to federate %d.",
-                    _lf_my_fed_id, remote_federate_id);
-=======
-            write_to_socket(_lf_federate_sockets_for_outbound_p2p_connections[remote_federate_id], buffer_length, buffer,
-                            "Failed to send fed_id to federate %d.", remote_federate_id);
-            write_to_socket(_lf_federate_sockets_for_outbound_p2p_connections[remote_federate_id], federation_id_length, (unsigned char*)federation_id,
-                            "Failed to send federation id to federate %d.", remote_federate_id);
->>>>>>> 25d71109
+                    "Failed to send federation id to federate %d.",
+                    remote_federate_id);
 
             read_from_socket(_lf_federate_sockets_for_outbound_p2p_connections[remote_federate_id], 1, (unsigned char*)buffer,
                              "Failed to read ACK from federate %d in response to sending fed_id.", remote_federate_id);
@@ -765,7 +690,6 @@
  * @param buffer The buffer containing the message, including the message type.
  * @param socket The socket (either _lf_rti_socket_TCP or _lf_rti_socket_UDP).
  */
-<<<<<<< HEAD
 void handle_T1_clock_sync_message(unsigned char* buffer, int socket) {
     // Get local physical time before doing anything else.
     instant_t t2 = get_physical_time();
@@ -773,8 +697,8 @@
     // Extract the payload
     instant_t t1 = extract_ll(&(buffer[1]));
 
-    DEBUG_PRINT("Federate %d received T1 message with time payload %lld from RTI at local time %lld.",
-                _lf_my_fed_id, t1, t2);
+    DEBUG_PRINT("Received T1 message with time payload %lld from RTI at local time %lld.",
+                t1, t2);
 
     // Store snapshots of remote (master) and local physical clock
     _lf_rti_socket_stat.remote_physical_clock_snapshot_T1 = t1;
@@ -788,10 +712,9 @@
     encode_int(_lf_my_fed_id, &(reply_buffer[1]));
 
     // Write the reply to the socket.
-    DEBUG_PRINT("Federate %d sending T3 message to RTI.", _lf_my_fed_id);
+    DEBUG_PRINT("Sending T3 message to RTI.");
     write_to_socket(socket, 1 + sizeof(int), reply_buffer,
-            "Federate %d failed to send T3 message to RTI.",
-            _lf_my_fed_id);
+            "Failed to send T3 message to RTI.");
 
     // Measure the time _after_ the write on the assumption that the read
     // from the socket, which occurs before this function is called, takes
@@ -826,8 +749,8 @@
     // Extract the payload
     instant_t t4 = extract_ll(&(buffer[1]));
 
-    DEBUG_PRINT("Federate %d received T4 message with time payload %lld from RTI at local time %lld. (difference %lld)",
-                _lf_my_fed_id, t4, r4, r4 - t4);
+    DEBUG_PRINT("Received T4 message with time payload %lld from RTI at local time %lld. (difference %lld)",
+                t4, r4, r4 - t4);
 
     // Calculate the round trip delay from T1 to T4:
     // (T4 - T1) - (T3 - T2)
@@ -844,7 +767,7 @@
             network_round_trip_delay/2
             - (_lf_rti_socket_stat.local_physical_clock_snapshot_T2
             - _lf_rti_socket_stat.remote_physical_clock_snapshot_T1);
-    DEBUG_PRINT("Federate %d estimated clock error: %lld.", _lf_my_fed_id, estimated_clock_error);
+    DEBUG_PRINT("Estimated clock error: %lld.", estimated_clock_error);
 
     // The adjustment to the clock offset (to be calculated)
     interval_t adjustment = 0;
@@ -856,9 +779,8 @@
         // We can reuse the same buffer.
         int bytes_read = read_from_socket2(socket, 1 + sizeof(instant_t), buffer);
         if (bytes_read < 1 + sizeof(instant_t) || buffer[0] != PHYSICAL_CLOCK_SYNC_MESSAGE_T4_CODED_PROBE) {
-            error_print("Federate %d did not get the expected coded probe message from the RTI. "
-                    "Skipping clock synchronization round.",
-                    _lf_my_fed_id);
+            error_print("Did not get the expected coded probe message from the RTI. "
+                    "Skipping clock synchronization round.");
             return;
         }
         instant_t r5 = get_physical_time();
@@ -869,16 +791,14 @@
         // against the difference in time at this federate of receiving these two message.
         interval_t coded_probe_distance = llabs((r5 - r4) - (t5 - t4));
 
-        DEBUG_PRINT("Federate %d received code probe that reveals a time discrepancy between messages of %lld.",
-                _lf_my_fed_id, coded_probe_distance);
+        DEBUG_PRINT("Received code probe that reveals a time discrepancy between messages of %lld.",
+                coded_probe_distance);
 
         // Check against the guard band.
         if (coded_probe_distance >= CLOCK_SYNC_GUARD_BAND) {
             // Discard this clock sync cycle
-            error_print("Federate %d skipping the current clock synchronization cycle due to impure coded probes.",
-                    _lf_my_fed_id);
-            error_print("Federate %d coded probe packet stats:  Distance: %lld. r5 - r4 = %lld. t5 - t4 = %lld.",
-                    _lf_my_fed_id,
+            error_print("Skipping the current clock synchronization cycle due to impure coded probes.");
+            error_print("Coded probe packet stats:  Distance: %lld. r5 - r4 = %lld. t5 - t4 = %lld.",
                     coded_probe_distance,
                     r5 - r4,
                     t5 - t4);
@@ -901,8 +821,8 @@
     }
     
 #if _LF_CLOCK_SYNC == AVG
-    DEBUG_PRINT("Federate %d adjusting clock offset running average by %lld.",
-            _lf_my_fed_id, adjustment/CLOCK_SYNCHRONIZATION_T4_MESSAGES_PER_INTERVAL);
+    DEBUG_PRINT("Adjusting clock offset running average by %lld.",
+            adjustment/CLOCK_SYNCHRONIZATION_T4_MESSAGES_PER_INTERVAL);
     // Calculate the running average
     _lf_rti_socket_stat.history += adjustment/CLOCK_SYNCHRONIZATION_T4_MESSAGES_PER_INTERVAL;
 #elif _LF_CLOCK_SYNC == REGRESSION
@@ -917,11 +837,10 @@
         // For the AVG algorithm, history is a running average and can be directly
         // applied                                                 
         _lf_global_physical_clock_offset += _lf_rti_socket_stat.history;
-        DEBUG_PRINT("Federate %d: Clock sync:"
+        DEBUG_PRINT("Clock sync:"
                     " Round trip delay to RTI: %lld."
                     " Local round trip delay: %lld."
                     " Offset: %lld.",
-                    _lf_my_fed_id,
                     network_round_trip_delay,
                     _lf_rti_socket_stat.local_delay,
                     _lf_global_physical_clock_offset);
@@ -934,13 +853,6 @@
         // Set the last instant at which the clocks were synchronized
         _lf_last_clock_sync_instant = r4;
     }
-=======
-void handle_physical_time_sync_message() {
-    unsigned char buffer[sizeof(instant_t)];
-    read_from_socket(_lf_rti_socket, sizeof(instant_t), buffer,
-                     "Failed to receive physical time from RTI.");
-    return;
->>>>>>> 25d71109
 }
 
 /**
@@ -968,15 +880,9 @@
 
     while (result < 0) {
         // Create an IPv4 socket for TCP (not UDP) communication over IP (0).
-<<<<<<< HEAD
         _lf_rti_socket_TCP = socket(AF_INET, SOCK_STREAM, 0);
         if (_lf_rti_socket_TCP < 0) {
-            error_print_and_exit("Federate %d creating socket to RTI.", _lf_my_fed_id);
-=======
-        _lf_rti_socket = socket(AF_INET, SOCK_STREAM, 0);
-        if (_lf_rti_socket < 0) {
             error_print_and_exit("Creating socket to RTI.");
->>>>>>> 25d71109
         }
 
         struct hostent *server = gethostbyname(hostname);
@@ -1055,51 +961,32 @@
             size_t federation_id_length = strnlen(federation_id, 255);
             buffer[1 + sizeof(ushort)] = (unsigned char)(federation_id_length & 0xff);
 
-<<<<<<< HEAD
             write_to_socket(_lf_rti_socket_TCP, 2 + sizeof(ushort), buffer,
-                    "Federate %d failed to send federate ID to RTI.", _lf_my_fed_id);
+                    "Failed to send federate ID to RTI.");
 
             // Next send the federation ID itself.
             write_to_socket(_lf_rti_socket_TCP, federation_id_length, (unsigned char*)federation_id,
-                            "Federate %d failed to send federation ID to RTI.", _lf_my_fed_id);
-=======
-            // FIXME: Retry rather than exit.
-            write_to_socket(_lf_rti_socket, 4, buffer, "Failed to send federate ID to RTI.");
-
-            // Next send the federation ID itself.
-            // FIXME: Retry rather than exit.
-            write_to_socket(_lf_rti_socket, federation_id_length, (unsigned char*)federation_id,
                             "Failed to send federation ID to RTI.");
->>>>>>> 25d71109
 
             // Wait for a response.
             // The response will be REJECT if the federation ID doesn't match.
             // Otherwise, it will be either ACK or UDP_PORT, where the latter
             // is used if clock synchronization will be performed.
             unsigned char response;
-<<<<<<< HEAD
-
-            DEBUG_PRINT("Federate %d: Waiting for response to federation ID from the RTI.", _lf_my_fed_id);
-
-            read_from_socket(_lf_rti_socket_TCP, 1, &response, "Federate %d failed to read response from RTI.", _lf_my_fed_id);
+
+            DEBUG_PRINT("Waiting for response to federation ID from the RTI.");
+
+            read_from_socket(_lf_rti_socket_TCP, 1, &response, "Failed to read response from RTI.");
             if (response == REJECT) {
                 // Read one more byte to determine the cause of rejection.
                 unsigned char cause;
-                read_from_socket(_lf_rti_socket_TCP, 1, &cause, "Federate %d failed to read the cause of rejection by the RTI.", _lf_my_fed_id);
-=======
-            read_from_socket(_lf_rti_socket, 1, &response, "Failed to read response from RTI.");
-            if (response == REJECT) {
-                // Read one more byte to determine the cause of rejection.
-                unsigned char cause;
-                read_from_socket(_lf_rti_socket, 1, &cause, "Failed to read the cause of rejection by the RTI.");
->>>>>>> 25d71109
+                read_from_socket(_lf_rti_socket_TCP, 1, &cause, "Failed to read the cause of rejection by the RTI.");
                 if (cause == FEDERATION_ID_DOES_NOT_MATCH || cause == WRONG_SERVER) {
                     info_print("Connected to the wrong RTI on port %d. Trying %d.", port, port + 1);
                     port++;
                     result = -1;
                     continue;
                 }
-<<<<<<< HEAD
                 error_print_and_exit("RTI Rejected FED_ID message with response (see rti.h): "
                         "%d. Error code: %d. Federate quits.\n", response, cause);
             } else if (response == ACK) {
@@ -1120,59 +1007,49 @@
                     _lf_rti_socket_UDP,
                     (struct sockaddr *) &federate_UDP_addr,
                     sizeof(federate_UDP_addr)) < 0) {
-                        error_print_and_exit("Federate %d failed to bind its UDP socket: %s.",
-                                              _lf_my_fed_id, strerror(errno));
+                        error_print_and_exit("Failed to bind its UDP socket: %s.",
+                                              strerror(errno));
                 }
                 // Retrieve the port number that was assigned by the operating system
                 socklen_t addr_length = sizeof(federate_UDP_addr);
                 if (getsockname(_lf_rti_socket_UDP, (struct sockaddr *)&federate_UDP_addr, &addr_length) == -1) {
                     // FIXME: Send 0 UDP_PORT message instead of exiting.
                     // That will disable clock synchronization.
-                    error_print_and_exit("Federate %d failed to retrieve UDP port: %s.",
-                                          _lf_my_fed_id, strerror(errno));
+                    error_print_and_exit("Failed to retrieve UDP port: %s.",
+                                          strerror(errno));
                 }
-                DEBUG_PRINT("Federate %d assigned UDP port number %u to its socket.", _lf_my_fed_id, ntohs(federate_UDP_addr.sin_port));
+                DEBUG_PRINT("Assigned UDP port number %u to its socket.", ntohs(federate_UDP_addr.sin_port));
                 // Write the federate's UDP port number to the RTI
                 unsigned char UDP_port_number[1 + sizeof(ushort)];
                 UDP_port_number[0] = UDP_PORT;
                 encode_ushort(ntohs(federate_UDP_addr.sin_port), &(UDP_port_number[1]));
                 write_to_socket(_lf_rti_socket_TCP, 1 + sizeof(ushort), UDP_port_number, 
-                                 "Federate %d failed to send the UDP port number to the RTI.", _lf_my_fed_id);
+                                 "Failed to send the UDP port number to the RTI.");
                 // Set the option for this socket to reuse the same address 
                 if (setsockopt(_lf_rti_socket_UDP, SOL_SOCKET, SO_REUSEADDR, &(int){1}, sizeof(int)) < 0) {
-                    error_print("Federate %d failed to set SO_REUSEADDR option on the socket: %s.", _lf_my_fed_id, strerror(errno));
+                    error_print("Failed to set SO_REUSEADDR option on the socket: %s.", strerror(errno));
                 }
                 // Set the timeout on the UDP socket so that read and write operations don't block for too long
                 struct timeval timeout_time = {.tv_sec = UDP_TIMEOUT_TIME / BILLION, .tv_usec = (UDP_TIMEOUT_TIME % BILLION) / 1000}; 
                 if (setsockopt(_lf_rti_socket_UDP, SOL_SOCKET, SO_RCVTIMEO, (const char*)&timeout_time, sizeof(timeout_time)) < 0) {
-                    error_print("Federate %d failed to set SO_RCVTIMEO option on the socket: %s.", _lf_my_fed_id, strerror(errno));
+                    error_print("Failed to set SO_RCVTIMEO option on the socket: %s.", strerror(errno));
                 }
                 if (setsockopt(_lf_rti_socket_UDP, SOL_SOCKET, SO_SNDTIMEO, (const char*)&timeout_time, sizeof(timeout_time)) < 0) {
-                    error_print("Federate %d failed to set SO_SNDTIMEO option on the socket: %s.", _lf_my_fed_id, strerror(errno));
+                    error_print("Failed to set SO_SNDTIMEO option on the socket: %s.", strerror(errno));
                 }
 #else // No clock synchronization. Send port 0 instead.
                 unsigned char UDP_port_number[1 + sizeof(ushort)];
                 UDP_port_number[0] = UDP_PORT;
                 encode_ushort(0u, &(UDP_port_number[1]));
                 write_to_socket(_lf_rti_socket_TCP, 1 + sizeof(ushort), UDP_port_number, 
-                                 "Federate %d failed to send the UDP port number 0 to the RTI.", _lf_my_fed_id);
+                                 "Failed to send the UDP port number 0 to the RTI.");
 #endif
             } else {
-                error_print_and_exit("Federate %d received unexpected response %u from the RTI (see rti.h).",
-                        _lf_my_fed_id, response);
+                error_print_and_exit("Received unexpected response %u from the RTI (see rti.h).",
+                        response);
             }
             printf("Federate %d: connected to RTI at %s:%d.\n", _lf_my_fed_id, hostname, port);
             DEBUG_PRINT("Federate %d: connected to RTI at %s:%d.", _lf_my_fed_id, hostname, port);
-=======
-                error_print_and_exit("RTI Rejected FED_ID message with response (see rti.h): %d."
-                        " Error code: %d. Federate quits.", response, cause);
-            }
-            info_print("Connected to RTI at %s:%d.\n", hostname, port);
-
-            // Wait for a physical time.
-            read_from_socket(_lf_rti_socket, 1, &response, "Failed to read physical time RTI.");
-            handle_physical_time_sync_message();
->>>>>>> 25d71109
         }
     }
 }
@@ -1187,22 +1064,6 @@
  * @return The designated start time for the federate.
  */
 instant_t get_start_time_from_rti(instant_t my_physical_time) {
-<<<<<<< HEAD
-=======
-    // Send the timestamp marker first.
-    unsigned char message_marker = TIMESTAMP;
-    // FIXME: Retry rather than exit.
-    write_to_socket(_lf_rti_socket, 1, &message_marker,
-                    "Failed to send TIMESTAMP message ID to RTI.");
-
-    // Send the timestamp.
-    instant_t message = swap_bytes_if_big_endian_ll(my_physical_time);
-
-    write_to_socket(_lf_rti_socket, sizeof(instant_t), (unsigned char*)(&message),
-                    "Failed to send TIMESTAMP message to RTI.");
-
-    // Get a reply.
->>>>>>> 25d71109
     // Buffer for message ID plus timestamp.
     int buffer_length = sizeof(instant_t) + 1;
     // Send the timestamp marker first.
@@ -1211,25 +1072,10 @@
     encode_ll(my_physical_time, &(buffer[1]));
     // FIXME: Retry rather than exit.
     write_to_socket(_lf_rti_socket_TCP, buffer_length, buffer,
-                    "Federate %d failed to send TIMESTAMP message to RTI.", _lf_my_fed_id);
+                    "Failed to send TIMESTAMP message to RTI.");
 
     // Read bytes from the socket. We need 9 bytes.
-<<<<<<< HEAD
     read_from_socket(_lf_rti_socket_TCP, buffer_length, buffer,
-            "Federate %d failed to read TIMESTAMP message from RTI.", _lf_my_fed_id);
-    DEBUG_PRINT("Federate %d read 9 bytes.", _lf_my_fed_id);
-
-    // First byte received is the message ID.
-    if (buffer[0] != TIMESTAMP) {
-        error_print_and_exit("Federate %d expected a TIMESTAMP message from the RTI. Got %u (see rti.h).",
-                             _lf_my_fed_id, buffer[0]);
-    }
-
-    instant_t timestamp = extract_ll(&(buffer[1]));
-    printf("Federate %d: starting timestamp is: %lld.\n", _lf_my_fed_id, timestamp);
-    DEBUG_PRINT("Federate %d: current physical time is: %lld.", _lf_my_fed_id, get_physical_time());
-=======
-    read_from_socket(_lf_rti_socket, buffer_length, buffer,
             "Failed to read TIMESTAMP message from RTI.");
     DEBUG_PRINT("Read 9 bytes.");
 
@@ -1241,7 +1087,7 @@
 
     instant_t timestamp = extract_ll(&(buffer[1]));
     info_print("Starting timestamp is: %lld.\n", timestamp);
->>>>>>> 25d71109
+    DEBUG_PRINT("Current physical time is: %lld.", get_physical_time());
 
     return timestamp;
 }
@@ -1517,13 +1363,8 @@
  */
 void handle_tag_advance_grant() {
     unsigned char buffer[sizeof(instant_t) + sizeof(microstep_t)];
-<<<<<<< HEAD
     read_from_socket(_lf_rti_socket_TCP, sizeof(instant_t) + sizeof(microstep_t), buffer,
-                     "Federate %d failed to read the time advance grant from the RTI.", _lf_my_fed_id);
-=======
-    read_from_socket(_lf_rti_socket, sizeof(instant_t) + sizeof(microstep_t), buffer,
                      "Failed to read the time advance grant from the RTI.");
->>>>>>> 25d71109
 
     pthread_mutex_lock(&mutex);
     __tag.time = extract_ll(buffer);
@@ -1563,12 +1404,8 @@
     unsigned char buffer[1 + sizeof(instant_t)];
     buffer[0] = STOP_REQUEST;
     encode_ll(current_tag.time, &(buffer[1]));
-<<<<<<< HEAD
-    write_to_socket(_lf_rti_socket_TCP, 1 + sizeof(instant_t), buffer, "Federate %d failed to send stop time %lld to the RTI.", _lf_my_fed_id, current_tag.time - start_time);
-=======
-    write_to_socket(_lf_rti_socket, 1 + sizeof(instant_t), buffer,
+    write_to_socket(_lf_rti_socket_TCP, 1 + sizeof(instant_t), buffer,
             "Failed to send stop time %lld to the RTI.", current_tag.time - start_time);
->>>>>>> 25d71109
     federate_has_already_sent_a_stop_request_to_rti = true;
 }
 
@@ -1588,12 +1425,8 @@
  */
 void handle_stop_granted_message() {
     unsigned char buffer[sizeof(instant_t)];
-<<<<<<< HEAD
-    read_from_socket(_lf_rti_socket_TCP, sizeof(instant_t), buffer, "Federate %d failed to read STOP_GRANTED time from RTI.", _lf_my_fed_id);
-=======
-    read_from_socket(_lf_rti_socket, sizeof(instant_t), buffer,
+    read_from_socket(_lf_rti_socket_TCP, sizeof(instant_t), buffer,
             "Failed to read STOP_GRANTED time from RTI.");
->>>>>>> 25d71109
 
     // Acquire a mutex lock to ensure that this state does change while a
     // message is transport or being used to determine a TAG.
@@ -1608,18 +1441,11 @@
         received_stop_tag.microstep = current_tag.microstep + 1;
     } else if (received_stop_tag.time > current_tag.time) {
         received_stop_tag.microstep = 0;
-<<<<<<< HEAD
     } else if (current_tag.time != FOREVER) {
         // FIXME: I see no way for current_tag.time to be FOREVER, but
         // this seems to be nondeterministically happening in PingPongDistributed. How?
-        error_print("Federate %d received a stop_time %lld from the RTI that is in the past. "
+        error_print("Received a stop_time %lld from the RTI that is in the past. "
                     "Stopping at the next microstep (%lld, %u).",
-                    _lf_my_fed_id,
-=======
-    } else {
-        error_print("Received a stop_time %lld in the past from the RTI. "
-                    "Stopping at the next microstep (%lld, %u).",
->>>>>>> 25d71109
                     received_stop_tag.time - start_time,
                     current_tag.time - start_time,
                     current_tag.microstep + 1);
@@ -1650,12 +1476,8 @@
  */
 void handle_stop_request_message() {
     unsigned char buffer[sizeof(instant_t)];
-<<<<<<< HEAD
-    read_from_socket(_lf_rti_socket_TCP, sizeof(instant_t), buffer, "Federate %d failed to read STOP_REQUEST time from RTI.", _lf_my_fed_id);
-=======
-    read_from_socket(_lf_rti_socket, sizeof(instant_t), buffer,
+    read_from_socket(_lf_rti_socket_TCP, sizeof(instant_t), buffer,
             "Failed to read STOP_REQUEST time from RTI.");
->>>>>>> 25d71109
 
     // Acquire a mutex lock to ensure that this state does change while a
     // message is transport or being used to determine a TAG.
@@ -1676,12 +1498,8 @@
     encode_ll(current_tag.time, &(outgoing_buffer[1]));
     // Send the current logical time to the RTI. This message does not have an identifying byte since
     // since the RTI is waiting for a response from this federate.
-<<<<<<< HEAD
-    write_to_socket(_lf_rti_socket_TCP, 1 + sizeof(instant_t), outgoing_buffer, "Federate %d failed to send the answer to STOP_REQUEST to RTI.", _lf_my_fed_id);
-=======
-    write_to_socket(_lf_rti_socket, 1 + sizeof(instant_t), outgoing_buffer,
+    write_to_socket(_lf_rti_socket_TCP, 1 + sizeof(instant_t), outgoing_buffer,
             "Failed to send the answer to STOP_REQUEST to RTI.");
->>>>>>> 25d71109
 
     // Raise a barrier at current time
     // because we are sending it to the RTI
@@ -1893,28 +1711,16 @@
             // does not intend to send any more messages.
             // We should not exit the federate here since there might be
             // a termination in progress.
-<<<<<<< HEAD
-            DEBUG_PRINT("Federate %d received EOF from RTI. Closing the socket.", _lf_my_fed_id);
+            DEBUG_PRINT("Received EOF from RTI. Closing the socket.");
             close(_lf_rti_socket_TCP);
             _lf_rti_socket_TCP = -1;
-=======
-            DEBUG_PRINT("Received EOF from RTI. Closing the socket.");
-            close(_lf_rti_socket);
-            _lf_rti_socket = -1;
->>>>>>> 25d71109
             break;
         } else if (bytes_read < 0 && errno != EAGAIN && errno != EWOULDBLOCK) {
             // If the error condition was not indicating to try again, then
             // the socket to the RTI is broken, which is an error condition.
-<<<<<<< HEAD
-            error_print("P2P socket between federate %d and RTI broken.", _lf_my_fed_id);
+            error_print("P2P socket to RTI is broken.");
             close(_lf_rti_socket_TCP);
             _lf_rti_socket_TCP = -1;
-=======
-            error_print("P2P socket to RTI is broken.");
-            close(_lf_rti_socket);
-            _lf_rti_socket = -1;
->>>>>>> 25d71109
             exit(1);
         }
         switch (buffer[0]) {
@@ -1936,11 +1742,7 @@
                             _lf_my_fed_id);
                 break;
             default:
-<<<<<<< HEAD
-                error_print_and_exit("Federate %d received from RTI an unrecognized TCP message type: %hhx.", _lf_my_fed_id, buffer[0]);
-=======
-                error_print_and_exit("Received from RTI an unrecognized message type: %hhx.", buffer[0]);
->>>>>>> 25d71109
+                error_print_and_exit("Received from RTI an unrecognized TCP message type: %hhx.", buffer[0]);
         }
     }
     return NULL;
@@ -2030,11 +1832,6 @@
        stop_tag = ((tag_t) {.time = current_tag.time + duration, .microstep = 0});
     }
     
-    // Reinitialize the physical start time to match the current physical time.
-    // This will be different on each federate. If --fast was given, it could
-    // be very different.
-    physical_start_time = get_physical_time();
-
     // Start two thread to listen for incoming messages from the RTI.
     // One for TCP messages
     pthread_t thread_id;
@@ -2052,6 +1849,11 @@
     DEBUG_PRINT("Federate %d done waiting for start time %lld.", _lf_my_fed_id, current_tag.time);
     DEBUG_PRINT("Federate %d: Physical time is ahead of current time by %lld.",
             _lf_my_fed_id, get_physical_time() - current_tag.time);
+
+    // Reinitialize the physical start time to match the current physical time.
+    // This will be different on each federate. If --fast was given, it could
+    // be very different.
+    physical_start_time = get_physical_time();
 }
 
 /** Indicator of whether this federate has upstream federates.
